// BSD 2-Clause License
//
// Copyright (c) 2019, 2020 Alasdair Armstrong
// Copyright (c) 2020 Brian Campbell
//
// All rights reserved.
//
// Redistribution and use in source and binary forms, with or without
// modification, are permitted provided that the following conditions are
// met:
//
// 1. Redistributions of source code must retain the above copyright
// notice, this list of conditions and the following disclaimer.
//
// 2. Redistributions in binary form must reproduce the above copyright
// notice, this list of conditions and the following disclaimer in the
// documentation and/or other materials provided with the distribution.
//
// THIS SOFTWARE IS PROVIDED BY THE COPYRIGHT HOLDERS AND CONTRIBUTORS
// "AS IS" AND ANY EXPRESS OR IMPLIED WARRANTIES, INCLUDING, BUT NOT
// LIMITED TO, THE IMPLIED WARRANTIES OF MERCHANTABILITY AND FITNESS FOR
// A PARTICULAR PURPOSE ARE DISCLAIMED. IN NO EVENT SHALL THE COPYRIGHT
// HOLDER OR CONTRIBUTORS BE LIABLE FOR ANY DIRECT, INDIRECT, INCIDENTAL,
// SPECIAL, EXEMPLARY, OR CONSEQUENTIAL DAMAGES (INCLUDING, BUT NOT
// LIMITED TO, PROCUREMENT OF SUBSTITUTE GOODS OR SERVICES; LOSS OF USE,
// DATA, OR PROFITS; OR BUSINESS INTERRUPTION) HOWEVER CAUSED AND ON ANY
// THEORY OF LIABILITY, WHETHER IN CONTRACT, STRICT LIABILITY, OR TORT
// (INCLUDING NEGLIGENCE OR OTHERWISE) ARISING IN ANY WAY OUT OF THE USE
// OF THIS SOFTWARE, EVEN IF ADVISED OF THE POSSIBILITY OF SUCH DAMAGE.

//! This module implements various routines for simplifying event
//! traces, as well as printing the generated traces.

use std::borrow::{Borrow, BorrowMut, Cow};
use std::cmp::Ordering;
use std::collections::{HashMap, HashSet};
use std::io::Write;
use std::path::PathBuf;

use crate::bitvector::{write_bits64, BV};
use crate::ir::{source_loc::SourceLoc, BitsSegment, Loc, Name, Symtab, Val, HAVE_EXCEPTION};
use crate::smt::smtlib::*;
use crate::smt::Event::*;
use crate::smt::{Accessor, Event, Sym};
use crate::zencode;

/// `renumber_event` Renumbers all the symbolic variables in an event such that multiple event
/// sequences can have disjoint variable identifiers. It takes two `u32` arguments `i` and `total`,
/// such that `i` is the index of our event sequence in the range `0..(total - 1)` inclusive where
/// `total` is the number of event sequences we want to make disjoint.
#[allow(clippy::unneeded_field_pattern)]
pub fn renumber_event<B>(event: &mut Event<B>, i: u32, total: u32) {
    assert!(i < total);
    use Event::*;
    match event {
        Smt(def, _) => renumber_def(def, i, total),
        Fork(_, v, _, _) => *v = Sym { id: (v.id * total) + i },
        Abstract { name: _, primitive: _, args, return_value } => {
            for arg in args.iter_mut() {
                renumber_val(arg, i, total)
            }
            renumber_val(return_value, i, total)
        }
        ReadReg(_, _, value) | WriteReg(_, _, value) | Instr(value) | AssumeReg(_, _, value) => {
            renumber_val(value, i, total)
        }
        Branch { address } => renumber_val(address, i, total),
        ReadMem { value, read_kind, address, bytes: _, tag_value, opts: _, region: _ } => {
            renumber_val(value, i, total);
            renumber_val(read_kind, i, total);
            renumber_val(address, i, total);
            if let Some(v) = tag_value {
                renumber_val(v, i, total);
            }
        }
        WriteMem { value: v, write_kind, address, data, bytes: _, tag_value, opts: _, region: _ } => {
            *v = Sym { id: (v.id * total) + i };
            renumber_val(write_kind, i, total);
            renumber_val(address, i, total);
            renumber_val(data, i, total);
            if let Some(v) = tag_value {
                renumber_val(v, i, total);
            }
        }
<<<<<<< HEAD
        Cycle | MarkReg { .. } | Function { .. } | Assume(_) => (),
=======
        WriteMemTag { value: v, write_kind, address, tag } => {
            *v = Sym { id: (v.id * total) + i };
            renumber_val(write_kind, i, total);
            renumber_val(address, i, total);
            renumber_val(tag, i, total);
        }
        CacheOp { cache_op_kind, address, extra_data } => {
            renumber_val(cache_op_kind, i, total);
            renumber_val(address, i, total);
            renumber_val(extra_data, i, total);
        }
        Cycle | SleepRequest | WakeupRequest | MarkReg { .. } | Function { .. } | Assume(_) => (),
>>>>>>> 20a0f494
    }
}

fn renumber_exp(exp: &mut Exp<Sym>, i: u32, total: u32) {
    exp.modify(
        &(|exp| {
            if let Exp::Var(v) = exp {
                *v = Sym { id: (v.id * total) + i }
            }
        }),
    )
}

fn renumber_val<B>(val: &mut Val<B>, i: u32, total: u32) {
    use Val::*;
    match val {
        Symbolic(v) => *v = Sym { id: (v.id * total) + i },
        MixedBits(segments) => segments.iter_mut().for_each(|segment| match segment {
            BitsSegment::Symbolic(v) => *v = Sym { id: (v.id * total) + i },
            BitsSegment::Concrete(_) => (),
        }),
        I64(_) | I128(_) | Bool(_) | Bits(_) | Enum(_) | String(_) | Unit | Ref(_) | Poison => (),
        List(vals) | Vector(vals) => vals.iter_mut().for_each(|val| renumber_val(val, i, total)),
        Struct(fields) => fields.iter_mut().for_each(|(_, val)| renumber_val(val, i, total)),
        Ctor(_, val) => renumber_val(val, i, total),
        SymbolicCtor(v, possibilities) => {
            *v = Sym { id: (v.id * total) + i };
            possibilities.iter_mut().for_each(|(_, val)| renumber_val(val, i, total))
        }
    }
}

fn renumber_def(def: &mut Def, i: u32, total: u32) {
    use Def::*;
    match def {
        DeclareConst(v, _) | DeclareFun(v, _, _) | DefineEnum(v, _) => *v = Sym { id: (v.id * total) + i },
        DefineConst(v, exp) => {
            *v = Sym { id: (v.id * total) + i };
            renumber_exp(exp, i, total)
        }
        Assert(exp) => renumber_exp(exp, i, total),
    }
}

/// `uses_in_exp` counts the number of occurences of each variable in an SMTLIB expression.
fn uses_in_exp(uses: &mut HashMap<Sym, u32>, exp: &Exp<Sym>) {
    use Exp::*;
    match exp {
        Var(v) => {
            uses.insert(*v, uses.get(v).unwrap_or(&0) + 1);
        }
        Bits(_) | Bits64(_) | Enum(_) | Bool(_) => (),
        Not(exp) | Bvnot(exp) | Bvneg(exp) | Extract(_, _, exp) | ZeroExtend(_, exp) | SignExtend(_, exp) => {
            uses_in_exp(uses, exp)
        }
        Eq(lhs, rhs)
        | Neq(lhs, rhs)
        | And(lhs, rhs)
        | Or(lhs, rhs)
        | Bvand(lhs, rhs)
        | Bvor(lhs, rhs)
        | Bvxor(lhs, rhs)
        | Bvnand(lhs, rhs)
        | Bvnor(lhs, rhs)
        | Bvxnor(lhs, rhs)
        | Bvadd(lhs, rhs)
        | Bvsub(lhs, rhs)
        | Bvmul(lhs, rhs)
        | Bvudiv(lhs, rhs)
        | Bvsdiv(lhs, rhs)
        | Bvurem(lhs, rhs)
        | Bvsrem(lhs, rhs)
        | Bvsmod(lhs, rhs)
        | Bvult(lhs, rhs)
        | Bvslt(lhs, rhs)
        | Bvule(lhs, rhs)
        | Bvsle(lhs, rhs)
        | Bvuge(lhs, rhs)
        | Bvsge(lhs, rhs)
        | Bvugt(lhs, rhs)
        | Bvsgt(lhs, rhs)
        | Bvshl(lhs, rhs)
        | Bvlshr(lhs, rhs)
        | Bvashr(lhs, rhs)
        | Concat(lhs, rhs) => {
            uses_in_exp(uses, lhs);
            uses_in_exp(uses, rhs)
        }
        Ite(cond, then_exp, else_exp) => {
            uses_in_exp(uses, cond);
            uses_in_exp(uses, then_exp);
            uses_in_exp(uses, else_exp)
        }
        App(f, args) => {
            uses.insert(*f, uses.get(f).unwrap_or(&0) + 1);
            for arg in args {
                uses_in_exp(uses, arg);
            }
        }
        Select(array, index) => {
            uses_in_exp(uses, array);
            uses_in_exp(uses, index)
        }
        Store(array, index, val) => {
            uses_in_exp(uses, array);
            uses_in_exp(uses, index);
            uses_in_exp(uses, val)
        }
        Distinct(exps) => {
            for exp in exps {
                uses_in_exp(uses, exp);
            }
        }
    }
}

fn uses_in_value<B>(uses: &mut HashMap<Sym, u32>, val: &Val<B>) {
    use Val::*;
    match val {
        Symbolic(v) => {
            uses.insert(*v, uses.get(v).unwrap_or(&0) + 1);
        }
        MixedBits(segments) => segments.iter().for_each(|segment| match segment {
            BitsSegment::Symbolic(v) => {
                uses.insert(*v, uses.get(v).unwrap_or(&0) + 1);
            }
            BitsSegment::Concrete(_) => (),
        }),
        I64(_) | I128(_) | Bool(_) | Bits(_) | Enum(_) | String(_) | Unit | Ref(_) | Poison => (),
        List(vals) | Vector(vals) => vals.iter().for_each(|val| uses_in_value(uses, val)),
        Struct(fields) => fields.iter().for_each(|(_, val)| uses_in_value(uses, val)),
        Ctor(_, val) => uses_in_value(uses, val),
        SymbolicCtor(v, possibilities) => {
            uses.insert(*v, uses.get(v).unwrap_or(&0) + 1);
            possibilities.iter().for_each(|(_, val)| uses_in_value(uses, val))
        }
    }
}

pub type Taints = HashSet<(Name, Vec<Accessor>)>;

/// The `EventReferences` struct contains for every variable `v` in a
/// trace, the set of all it's immediate dependencies, i.e. all the
/// symbols used to directly define `v`, as computed by `uses_in_exp`.
pub struct EventReferences {
    references: HashMap<Sym, HashMap<Sym, u32>>,
}

impl EventReferences {
    pub fn from_events<B, E: Borrow<Event<B>>>(events: &[E]) -> Self {
        let mut references = HashMap::new();

        for event in events.iter() {
            if let Smt(Def::DefineConst(id, exp), _) = event.borrow() {
                let mut uses = HashMap::new();
                uses_in_exp(&mut uses, exp);
                references.insert(*id, uses);
            }
        }
        EventReferences { references }
    }

    /// Follow all the dependencies of a symbol in the events,
    /// returning the set of symbols it recursively depends on,
    /// (including itself).
    pub fn dependencies(&self, symbol: Sym) -> HashSet<Sym> {
        let empty_map = HashMap::new();
        // The dependencies for symbol
        let mut deps = HashSet::new();
        deps.insert(symbol);
        // Add symbols to this set once all their immediate
        // dependencies have been added to deps
        let mut seen = HashSet::new();

        loop {
            let mut next = HashSet::new();

            for symbol in deps.iter() {
                if !seen.contains(symbol) {
                    let immediate_deps = self.references.get(symbol).unwrap_or(&empty_map);
                    for k in immediate_deps.keys() {
                        next.insert(*k);
                    }
                    seen.insert(*symbol);
                }
            }

            // Terminate when we have no more dependencies to add
            if next.is_empty() {
                break;
            } else {
                for symbol in next.iter() {
                    deps.insert(*symbol);
                }
            }
        }

        deps
    }

    /// Returns the set of registers a symbolic variable is tainted
    /// by, i.e. any symbolic registers upon which the variable
    /// depends upon. Also returns whether the value depends upon a
    /// symbolic memory read.
    pub fn taints<B: BV, E: Borrow<Event<B>>>(&self, symbol: Sym, events: &[E]) -> (Taints, bool) {
        let mut taints = HashSet::new();
        let mut memory = false;
        self.collect_taints(symbol, events, &mut taints, &mut memory);
        (taints, memory)
    }

    /// Like `taints` but for all symbolic variables in a value
    pub fn value_taints<B: BV, E: Borrow<Event<B>>>(&self, val: &Val<B>, events: &[E]) -> (Taints, bool) {
        let mut taints = HashSet::new();
        let mut memory = false;
        self.collect_value_taints(val, events, &mut taints, &mut memory);
        (taints, memory)
    }

    pub fn collect_taints<B: BV, E: Borrow<Event<B>>>(
        &self,
        symbol: Sym,
        events: &[E],
        taints: &mut Taints,
        memory: &mut bool,
    ) {
        let deps = self.dependencies(symbol);

        for event in events.iter() {
            match event.borrow() {
                ReadReg(reg, accessor, value) => {
                    let mut uses = HashMap::new();
                    uses_in_value(&mut uses, value);
                    for (taint, _) in uses.iter() {
                        if deps.contains(taint) {
                            taints.insert((*reg, accessor.clone()));
                            break;
                        }
                    }
                }

                ReadMem { value: Val::Symbolic(taint), .. } if deps.contains(taint) => *memory = true,
                ReadMem { tag_value: Some(Val::Symbolic(taint)), .. } if deps.contains(taint) => *memory = true,

                _ => (),
            }
        }
    }

    pub fn collect_value_taints<B: BV, E: Borrow<Event<B>>>(
        &self,
        val: &Val<B>,
        events: &[E],
        taints: &mut Taints,
        memory: &mut bool,
    ) {
        for symbol in val.symbolic_variables() {
            self.collect_taints(symbol, events, taints, memory)
        }
    }
}

#[allow(clippy::unneeded_field_pattern)]
fn calculate_more_uses<B, E: Borrow<Event<B>>>(events: &[E], uses: &mut HashMap<Sym, u32>) {
    for event in events.iter().rev() {
        use Event::*;
        match event.borrow() {
            Smt(Def::DeclareConst(_, _), _) => (),
            Smt(Def::DeclareFun(_, _, _), _) => (),
            Smt(Def::DefineConst(_, exp), _) => uses_in_exp(uses, exp),
            Smt(Def::DefineEnum(_, _), _) => (),
            Smt(Def::Assert(exp), _) => uses_in_exp(uses, exp),
            Abstract { name: _, primitive: _, args, return_value } => {
                for arg in args {
                    uses_in_value(uses, arg)
                }
                uses_in_value(uses, return_value)
            }
            ReadReg(_, _, val) => uses_in_value(uses, val),
            WriteReg(_, _, val) => uses_in_value(uses, val),
            ReadMem { value: val, read_kind, address, bytes: _, tag_value, opts: _, region: _ } => {
                uses_in_value(uses, val);
                uses_in_value(uses, read_kind);
                uses_in_value(uses, address);
                if let Some(v) = tag_value {
                    uses_in_value(uses, v);
                }
            }
            WriteMem { value: sym, write_kind, address, data, bytes: _, tag_value, opts: _, region: _ } => {
                uses.insert(*sym, uses.get(sym).unwrap_or(&0) + 1);
                uses_in_value(uses, write_kind);
                uses_in_value(uses, address);
                uses_in_value(uses, data);
                if let Some(v) = tag_value {
                    uses_in_value(uses, v);
                }
            }
            WriteMemTag { value: sym, write_kind, address, tag } => {
                uses.insert(*sym, uses.get(sym).unwrap_or(&0) + 1);
                uses_in_value(uses, write_kind);
                uses_in_value(uses, address);
                uses_in_value(uses, tag);
            }
            Branch { address } => uses_in_value(uses, address),
            Fork(_, sym, _, _) => {
                uses.insert(*sym, uses.get(sym).unwrap_or(&0) + 1);
            }
            Cycle => (),
            Instr(val) => uses_in_value(uses, val),
            MarkReg { .. } => (),
            Function { .. } => (),
            Assume(_) => (),
            AssumeReg(_, _, val) => uses_in_value(uses, val),
        }
    }
}

fn calculate_uses<B, E: Borrow<Event<B>>>(events: &[E]) -> HashMap<Sym, u32> {
    let mut uses: HashMap<Sym, u32> = HashMap::new();
    calculate_more_uses(events, &mut uses);
    uses
}

fn calculate_more_tree_uses<B>(event_tree: &EventTree<B>, uses: &mut HashMap<Sym, u32>) {
    calculate_more_uses(&event_tree.prefix, uses);
    for fork in &event_tree.forks {
        calculate_more_tree_uses(fork, uses);
    }
}

fn calculate_tree_uses<B>(event_tree: &EventTree<B>) -> HashMap<Sym, u32> {
    let mut uses: HashMap<Sym, u32> = HashMap::new();
    calculate_more_tree_uses(event_tree, &mut uses);
    uses
}

/// We cannot remove symbols from traces if they appear in a few
/// places, this function returns the set of such symbols.
fn calculate_required_uses<B, E: Borrow<Event<B>>>(events: &[E]) -> HashMap<Sym, u32> {
    let mut uses: HashMap<Sym, u32> = HashMap::new();

    for event in events.iter().rev() {
        use Event::*;
        match event.borrow() {
            Smt(Def::DeclareConst(sym, _), _) => {
                uses.insert(*sym, uses.get(sym).unwrap_or(&0) + 1);
            }
            Smt(Def::DeclareFun(sym, _, _), _) => {
                uses.insert(*sym, uses.get(sym).unwrap_or(&0) + 1);
            }
            Smt(Def::DefineEnum(sym, _), _) => {
                uses.insert(*sym, uses.get(sym).unwrap_or(&0) + 1);
            }
            Smt(_, _) => (),
            Abstract { name: _, primitive: _, args, return_value } => {
                for arg in args {
                    uses_in_value(&mut uses, arg)
                }
                uses_in_value(&mut uses, return_value)
            }
            ReadReg(_, _, val) => uses_in_value(&mut uses, val),
            WriteReg(_, _, val) => uses_in_value(&mut uses, val),
            ReadMem { value: val, read_kind, address, bytes: _, tag_value, opts: _, region: _ } => {
                uses_in_value(&mut uses, val);
                uses_in_value(&mut uses, read_kind);
                uses_in_value(&mut uses, address);
                if let Some(v) = tag_value {
                    uses_in_value(&mut uses, v);
                }
            }
            WriteMem { value: sym, write_kind, address, data, bytes: _, tag_value, opts: _, region: _ } => {
                uses.insert(*sym, uses.get(sym).unwrap_or(&0) + 1);
                uses_in_value(&mut uses, write_kind);
                uses_in_value(&mut uses, address);
                uses_in_value(&mut uses, data);
                if let Some(v) = tag_value {
                    uses_in_value(&mut uses, v);
                }
            }
            WriteMemTag { value: sym, write_kind, address, tag } => {
                uses.insert(*sym, uses.get(&sym).unwrap_or(&0) + 1);
                uses_in_value(&mut uses, write_kind);
                uses_in_value(&mut uses, address);
                uses_in_value(&mut uses, tag);
            }
            Branch { address } => uses_in_value(&mut uses, address),
            Fork(_, sym, _, _) => {
                uses.insert(*sym, uses.get(sym).unwrap_or(&0) + 1);
            }
            Cycle => (),
            Instr(val) => uses_in_value(&mut uses, val),
            MarkReg { .. } => (),
            Function { .. } => (),
            Assume(_) => (),
            AssumeReg(_, _, val) => uses_in_value(&mut uses, val),
        }
    }

    uses
}

fn remove_unused_pass<B, E: Borrow<Event<B>>>(events: &mut Vec<E>) -> u32 {
    let uses = calculate_uses(events);
    let mut removed = 0;

    events.retain(|event| match event.borrow() {
        Smt(Def::DeclareConst(v, _), _) => {
            if uses.contains_key(v) {
                true
            } else {
                removed += 1;
                false
            }
        }
        Smt(Def::DefineConst(v, _), _) => {
            if uses.contains_key(v) {
                true
            } else {
                removed += 1;
                false
            }
        }
        _ => true,
    });

    removed
}

fn remove_unused_pass_tree<B>(event_tree: &mut EventTree<B>, uses: &HashMap<Sym, u32>) -> bool {
    let mut removed = false;

    event_tree.prefix.retain(|event| match event.borrow() {
        Smt(Def::DeclareConst(v, _), _) => {
            if uses.contains_key(v) {
                true
            } else {
                removed = true;
                false
            }
        }
        Smt(Def::DefineConst(v, _), _) => {
            if uses.contains_key(v) {
                true
            } else {
                removed = true;
                false
            }
        }
        _ => true,
    });

    for fork in &mut event_tree.forks {
        removed |= remove_unused_pass_tree(fork, uses);
    }

    removed
}

/// Removes register effects from before the first `(cycle)`
/// event. When combined with `remove_unused` this will reduce the
/// amount of initialization that appears in the trace.
pub fn hide_initialization<B: BV, E: Borrow<Event<B>>>(events: &mut Vec<E>) {
    let mut keep = vec![true; events.len()];
    let mut init_cycle = true;
    for (i, event) in events.iter().enumerate().rev() {
        match event.borrow() {
            WriteReg { .. } if init_cycle => keep[i] = false,
            ReadReg { .. } if init_cycle => keep[i] = false,
            Cycle => init_cycle = false,
            _ => (),
        }
    }
    let mut i = 0;
    events.retain(|_| {
        i += 1;
        keep[i - 1]
    })
}

pub fn hide_initialization_tree<B: BV>(event_tree: &mut EventTree<B>) {
    let mut init_cycle = true;
    event_tree.prefix.retain(|event| match event {
        WriteReg { .. } if init_cycle => false,
        ReadReg { .. } if init_cycle => false,
        Cycle => {
            init_cycle = false;
            true
        }
        _ => true,
    });
    if init_cycle {
        for fork in &mut event_tree.forks {
            hide_initialization_tree(fork);
        }
    }
}

fn restrict_to_accessor<B: BV>(val: &mut Val<B>, accessor: &[Accessor]) {
    let mut v = val;
    for acc in accessor {
        match acc {
            Accessor::Field(name) => match v {
                Val::Struct(map) => {
                    map.retain(|k, _| *k == *name);
                    v = map.get_mut(name).expect("missing field");
                }
                _ => panic!("Attempted to access field {:?} of non-struct value {:?}", name, v),
            },
        }
    }
}

/// Reduces the value to just the parts reachable from the accessor.
pub fn remove_extra_register_fields<B: BV>(events: &mut Vec<Event<B>>) {
    for event in events.iter_mut() {
        match event {
            WriteReg(_n, acc, v) => restrict_to_accessor(v, acc),
            ReadReg(_n, acc, v) => restrict_to_accessor(v, acc),
            _ => (),
        }
    }
}

pub fn remove_extra_register_fields_tree<B: BV>(event_tree: &mut EventTree<B>) {
    event_tree.map(&remove_extra_register_fields);
}

fn remove_affected_register_parts<V>(
    register_map: &mut HashMap<Name, HashMap<Vec<Accessor>, V>>,
    name: Name,
    acc: &[Accessor],
) {
    if let Some(regmap) = register_map.get_mut(&name) {
        regmap.retain(|element_acc, _| !(acc.starts_with(element_acc) || element_acc.starts_with(acc)));
    }
}

fn record_affected_register_parts<V: Eq + std::hash::Hash + Copy>(
    register_map: &mut HashMap<Name, HashMap<Vec<Accessor>, V>>,
    record: &mut HashSet<V>,
    name: Name,
    acc: &[Accessor],
) {
    if let Some(regmap) = register_map.get_mut(&name) {
        regmap.retain(|element_acc, v| {
            if acc.starts_with(element_acc) || element_acc.starts_with(acc) {
                record.insert(*v);
                false
            } else {
                true
            }
        });
    }
}

pub fn remove_repeated_register_reads<B: BV>(events: &mut Vec<Event<B>>) {
    let mut recent_reads: HashMap<Name, HashMap<Vec<Accessor>, Val<B>>> = HashMap::new();
    // Some contortions because the trace is in reverse order when simplifications are performed.
    let mut keep = vec![true; events.len()];
    for (i, event) in events.iter().enumerate().rev() {
        match event {
            ReadReg(name, acc, v) => {
                if let Some(regmap) = recent_reads.get(name) {
                    if let Some(last_value) = regmap.get(acc) {
                        if *v == *last_value {
                            keep[i] = false;
                            continue;
                        }
                    }
                };
                remove_affected_register_parts(&mut recent_reads, *name, acc);
                let regmap = recent_reads.entry(*name).or_insert_with(HashMap::new);
                regmap.insert(acc.clone(), v.clone());
            }
            WriteReg(name, acc, _v) => {
                remove_affected_register_parts(&mut recent_reads, *name, acc);
            }
            _ => (),
        }
    }
    let mut i = 0;
    events.retain(|_| {
        i += 1;
        keep[i - 1]
    })
}

fn remove_repeated_register_reads_core<B: BV>(
    recent_reads: &mut HashMap<Name, HashMap<Vec<Accessor>, Val<B>>>,
    events: &mut EventTree<B>,
) {
    events.prefix.retain(|event| match event {
        ReadReg(name, acc, v) => {
            if let Some(regmap) = recent_reads.get(name) {
                if let Some(last_value) = regmap.get(acc) {
                    if *v == *last_value {
                        return false;
                    }
                }
            };
            remove_affected_register_parts(recent_reads, *name, acc);
            let regmap = recent_reads.entry(*name).or_insert_with(HashMap::new);
            regmap.insert(acc.clone(), v.clone());
            true
        }
        WriteReg(name, acc, _v) => {
            remove_affected_register_parts(recent_reads, *name, acc);
            true
        }
        _ => true,
    });
    for fork in &mut events.forks {
        remove_repeated_register_reads_core(&mut recent_reads.clone(), fork);
    }
}

pub fn remove_repeated_register_reads_tree<B: BV>(event_tree: &mut EventTree<B>) {
    remove_repeated_register_reads_core(&mut HashMap::new(), event_tree);
}

pub fn remove_unused_register_assumptions<B: BV>(events: &mut Vec<Event<B>>) {
    let mut unused_assumptions: HashMap<Name, HashMap<Vec<Accessor>, usize>> = HashMap::new();
    for (i, event) in events.iter().enumerate().rev() {
        match event {
            AssumeReg(name, accessor, _v) => {
                let regmap = unused_assumptions.entry(*name).or_insert_with(HashMap::new);
                regmap.insert(accessor.clone(), i);
            }
            ReadReg(name, accessor, _v) => remove_affected_register_parts(&mut unused_assumptions, *name, accessor),
            WriteReg(name, accessor, _v) => {
                // Not strictly necessary in all cases, but keeps things simple
                remove_affected_register_parts(&mut unused_assumptions, *name, accessor)
            }
            _ => (),
        }
    }
    let mut remove: HashSet<usize> = HashSet::new();
    for (_name, m) in unused_assumptions {
        for (_accessor, i) in m {
            remove.insert(i);
        }
    }
    let mut i = 0;
    events.retain(|_| {
        i += 1;
        !remove.contains(&(i - 1))
    })
}

fn unused_register_assumptions<B: BV>(
    depth: usize,
    previous_live_assumptions: &HashMap<Name, HashMap<Vec<Accessor>, (usize, usize)>>,
    used_assumptions: &mut HashSet<(usize, usize)>,
    event_tree: &mut EventTree<B>,
) {
    let mut live_assumptions = previous_live_assumptions.clone();
    for (i, event) in event_tree.prefix.iter().enumerate() {
        match event {
            AssumeReg(name, accessor, _v) => {
                let regmap = live_assumptions.entry(*name).or_insert_with(HashMap::new);
                regmap.insert(accessor.clone(), (depth, i));
            }
            ReadReg(name, accessor, _v) => {
                record_affected_register_parts(&mut live_assumptions, used_assumptions, *name, accessor)
            }
            WriteReg(name, accessor, _v) => {
                // Not strictly necessary in all cases, but keeps things simple
                record_affected_register_parts(&mut live_assumptions, used_assumptions, *name, accessor)
            }
            _ => (),
        }
    }
    for fork in &mut event_tree.forks {
        unused_register_assumptions(depth + 1, &live_assumptions, used_assumptions, fork);
    }
    let mut i = 0;
    event_tree.prefix.retain(|event| {
        i += 1;
        match event {
            AssumeReg(_, _, _) => used_assumptions.contains(&(depth, i - 1)),
            _ => true,
        }
    })
}

pub fn remove_unused_register_assumptions_tree<B: BV>(event_tree: &mut EventTree<B>) {
    unused_register_assumptions(0, &HashMap::new(), &mut HashSet::new(), event_tree);
}

/// Removes SMT events that are not used by any observable event (such
/// as a memory read or write).
pub fn remove_unused<B: BV, E: Borrow<Event<B>>>(events: &mut Vec<E>) {
    loop {
        if remove_unused_pass(events) == 0 {
            break;
        }
    }
}

pub fn remove_unused_tree<B: BV>(event_tree: &mut EventTree<B>) {
    loop {
        let uses = calculate_tree_uses(event_tree);
        if !remove_unused_pass_tree(event_tree, &uses) {
            break;
        }
    }
}

fn propagate_forwards_used_once_core<B: BV, E: BorrowMut<Event<B>>>(
    rev: bool,
    cross_segment: &HashSet<Sym>,
    events: &mut Vec<E>,
) {
    let uses = calculate_uses(events);
    let required_uses = calculate_required_uses(events);

    let mut substs: HashMap<Sym, Option<Exp<Sym>>> = HashMap::new();

    for (sym, count) in uses {
        if count == 1 && !cross_segment.contains(&sym) && !required_uses.contains_key(&sym) {
            substs.insert(sym, None);
        }
    }

    let mut keep = vec![true; events.len()];

    let it: Box<dyn Iterator<Item = (usize, &mut E)>> =
        if rev { Box::new(events.iter_mut().enumerate().rev()) } else { Box::new(events.iter_mut().enumerate()) };
    for (i, event) in it {
        match event.borrow_mut() {
            Event::Smt(Def::DefineConst(sym, exp), _) => {
                exp.subst_once_in_place(&mut substs);

                if substs.contains_key(sym) {
                    let exp = std::mem::replace(exp, Exp::Bool(false));
                    keep[i] = false;
                    substs.insert(*sym, Some(exp));
                }
            }
            Event::Smt(Def::Assert(exp), _) => exp.subst_once_in_place(&mut substs),
            _ => (),
        }
    }

    let mut i = 0;
    events.retain(|_| {
        i += 1;
        keep[i - 1]
    })
}

/// This rewrite looks for events of the form `(define-const v
/// (expression))`, and if `v` is only used exactly once in subsequent
/// events it will replace that use of `v` by the expression.
pub fn propagate_forwards_used_once<B: BV, E: BorrowMut<Event<B>>>(events: &mut Vec<E>) {
    propagate_forwards_used_once_core(true, &HashSet::new(), events);
}

fn find_cross_segment_syms_descend<B: BV>(
    previously_defined: &HashSet<Sym>,
    event_tree: &EventTree<B>,
    cross_syms: &mut HashSet<Sym>,
) {
    let segment_uses = calculate_uses(&event_tree.prefix);
    for (sym, n) in segment_uses {
        if n > 0 && previously_defined.contains(&sym) {
            cross_syms.insert(sym);
        }
    }

    let mut now_defined = previously_defined.clone();
    for event in &event_tree.prefix {
        match event {
            Event::Smt(Def::DeclareConst(sym, _), _)
            | Event::Smt(Def::DefineConst(sym, _), _)
            | Event::Smt(Def::DefineEnum(sym, _), _) => {
                now_defined.insert(*sym);
            }
            _ => (),
        };
    }
    for fork in &event_tree.forks {
        find_cross_segment_syms_descend(&now_defined, fork, cross_syms);
    }
}

fn find_cross_segment_syms<B: BV>(event_tree: &EventTree<B>) -> HashSet<Sym> {
    let mut result = HashSet::new();
    find_cross_segment_syms_descend(&HashSet::new(), event_tree, &mut result);
    result
}

fn propagate_forwards_used_once_descent<B: BV>(cross_syms: &HashSet<Sym>, event_tree: &mut EventTree<B>) {
    propagate_forwards_used_once_core(false, cross_syms, &mut event_tree.prefix);
    for fork in &mut event_tree.forks {
        propagate_forwards_used_once_descent(cross_syms, fork);
    }
}

/// This is an event tree version of [propagate_forwards_used_once]
/// which only propagates within individual segments of the tree.
pub fn propagate_forwards_used_once_tree<B: BV>(event_tree: &mut EventTree<B>) {
    let cross_syms = find_cross_segment_syms(event_tree);
    propagate_forwards_used_once_descent(&cross_syms, event_tree);
}

/// Evaluate SMT subexpressions if all their arguments are constant
pub fn eval<B: BV, E: BorrowMut<Event<B>>>(events: &mut Vec<E>) {
    for event in events.iter_mut() {
        match event.borrow_mut() {
            Event::Smt(Def::DefineConst(_, exp), _) | Event::Smt(Def::Assert(exp), _) => {
                let e = std::mem::replace(exp, Exp::Bool(false));
                *exp = e.eval();
            }
            _ => (),
        }
    }
}

pub fn eval_tree<B: BV>(event_tree: &mut EventTree<B>) {
    event_tree.map(&eval);
}

/// This rewrite pushes extract expressions inwards where possible, so
/// ```text
/// (extract (f a b))
/// ```
/// would be re-written to
/// ```text
/// (f (extract a) (extract b))
/// ```
///
/// This enables further simplifications (such as the extract
/// cancelling with an inner zero extend), which have the end result
/// of reducing the size of bitvectors contained within the generated
/// SMT.
pub fn commute_extract<B: BV, E: BorrowMut<Event<B>>>(events: &mut Vec<E>) {
    for event in events.iter_mut() {
        match event.borrow_mut() {
            Event::Smt(Def::DefineConst(_, exp), _) | Event::Smt(Def::Assert(exp), _) => {
                exp.modify_top_down(&Exp::commute_extract)
            }
            _ => (),
        }
    }
}

pub fn commute_extract_tree<B: BV>(event_tree: &mut EventTree<B>) {
    event_tree.map(&commute_extract);
}

fn accessor_to_string(acc: &[Accessor], symtab: &Symtab) -> String {
    acc.iter()
        .map(|elem| elem.to_string(symtab))
        .fold(None, |acc, elem| if let Some(prefix) = acc { Some(format!("{} {}", prefix, elem)) } else { Some(elem) })
        .map_or("nil".to_string(), |acc| format!("({})", acc))
}

pub struct EventTree<B> {
    fork_id: Option<u32>,
    source_loc: SourceLoc,
    prefix: Vec<Event<B>>,
    forks: Vec<EventTree<B>>,
}

/// When used with a stable sort, will push declare-const events
/// downwards as far as possible within a sequence of events.
fn declare_const_down_ordering<B: BV>(ev1: &Event<B>, ev2: &Event<B>) -> Ordering {
    let uses = calculate_uses(std::slice::from_ref(ev2));

    if let Event::Smt(Def::DeclareConst(v, _), _) = ev1 {
        if uses.contains_key(v) {
            Ordering::Less
        } else {
            Ordering::Greater
        }
    } else {
        Ordering::Equal
    }
}

/// When used with a stable sort, will push read-mem and read-reg
/// events upwards as far as possible within a sequence of events.
fn read_up_ordering<B: BV>(ev1: &Event<B>, ev2: &Event<B>) -> Ordering {
    if (ev2.is_read_reg() || ev2.is_memory_read()) && ev1.is_smt() {
        let uses = calculate_uses(std::slice::from_ref(ev2));
        if let Some(v) = ev1.defines() {
            if uses.contains_key(&v) {
                Ordering::Less
            } else {
                Ordering::Greater
            }
        } else {
            Ordering::Greater
        }
    } else {
        Ordering::Equal
    }
}

/// Each trace is split into sequences of events followed by fork
/// events where control flow splits. This function splits the trace
/// into the event sequences delimited by these forks. Each fork has a
/// number associated with it, which are attached to each event
/// sequence preceeding the fork. The sequence of events after the
/// last fork therefore have no associated number.
fn break_into_forks<B: BV, E: Borrow<Event<B>>>(events: &[E]) -> Vec<(Option<u32>, SourceLoc, &[E])> {
    let mut i = 0;
    let mut result = vec![];
    let mut current: Option<u32> = None;

    for (j, event) in events.iter().enumerate() {
        if let Event::Fork(_fork_no, _, branch_no, info) = event.borrow() {
            result.push((current, *info, &events[i..j]));
            i = j + 1;
            current = Some(*branch_no)
        }
    }
    result.push((current, SourceLoc::unknown(), &events[i..]));

    result
}

impl<B: BV> EventTree<B> {
    fn push<E: Borrow<Event<B>>>(&mut self, fork_id: Option<u32>, source_loc: SourceLoc, events: &[E]) {
        if self.forks.is_empty() {
            self.forks.push(EventTree {
                fork_id,
                source_loc,
                prefix: events.iter().map(|ev| ev.borrow().clone()).collect(),
                forks: vec![],
            })
        } else {
            self.forks[0].push(fork_id, source_loc, events)
        }
    }

    fn get_mut(&mut self, path: &[usize]) -> Option<&mut Self> {
        if path.is_empty() {
            Some(self)
        } else {
            self.forks.get_mut(path[0]).and_then(|child| child.get_mut(&path[1..]))
        }
    }

    fn get(&self, path: &[usize]) -> Option<&Self> {
        if path.is_empty() {
            Some(self)
        } else {
            self.forks.get(path[0]).and_then(|child| child.get(&path[1..]))
        }
    }

    fn from_broken_events<E: Borrow<Event<B>>>(broken: &[(Option<u32>, SourceLoc, &[E])]) -> Self {
        let mut evtree = EventTree {
            fork_id: broken[0].0,
            source_loc: broken[0].1,
            prefix: broken[0].2.iter().map(|ev| ev.borrow().clone()).collect(),
            forks: vec![],
        };

        for (fork_id, source_loc, events) in &broken[1..] {
            evtree.push(*fork_id, *source_loc, events)
        }

        evtree
    }

    pub fn from_events<E: Borrow<Event<B>>>(events: &[E]) -> Self {
        let broken = break_into_forks(events);
        Self::from_broken_events(&broken)
    }

    pub fn add_events<E: Borrow<Event<B>>>(&mut self, events: &[E]) {
        let broken = break_into_forks(events);

        let mut path: Vec<usize> = vec![];
        let mut new: Option<usize> = None;

        for (i, (fork_id, _, _)) in broken[1..].iter().enumerate() {
            if fork_id.is_some() {
                if let Some(pos) = self.get(&path).unwrap().forks.iter().position(|child| child.fork_id == *fork_id) {
                    path.push(pos);
                    continue;
                }
            }

            new = Some(i + 1);
            break;
        }

        if let Some(new) = new {
            self.get_mut(&path).unwrap().forks.push(Self::from_broken_events(&broken[new..]))
        }
    }

    /// Apply f to every section of trace in the event tree
    fn map(&mut self, f: &dyn Fn(&mut Vec<Event<B>>)) {
        f(&mut self.prefix);
        for fork in &mut self.forks {
            fork.map(f);
        }
    }

    pub fn make_executable(&mut self) {
        self.map(&|events| {
            events.sort_by(declare_const_down_ordering);
            events.sort_by(read_up_ordering)
        })
    }

    pub fn sort(&mut self) {
        self.forks.sort_by_key(|fork| fork.fork_id);
        for fork in &mut self.forks {
            fork.sort();
        }
    }
}

/// Options for writing event traces
#[derive(Clone)]
pub struct WriteOpts {
    /// A prefix for all variable identifiers
    pub variable_prefix: String,
    /// The prefix for enumeration members
    pub enum_prefix: String,
    /// Will add type annotations to DefineConst constructors
    pub types: bool,
    /// If true, just print the SMT parts of the trace. When false,
    /// the trace is also wrapped in a `(trace ...)` S-expression.
    pub just_smt: bool,
    /// Print the sizes of enumerations declared during symbolic
    /// evaluation.
    pub define_enum: bool,
    /// A directory containing the original Sail source code for the
    /// IR.
    pub source_directory: Option<PathBuf>,
    /// Extra indentation level
    pub indent: usize,
    /// Don't print last closing paren
    pub prefix: bool,
}

impl WriteOpts {
    pub fn smtlib() -> Self {
        WriteOpts {
            variable_prefix: "v".to_string(),
            enum_prefix: "e".to_string(),
            types: true,
            just_smt: true,
            define_enum: false,
            source_directory: None,
            indent: 0,
            prefix: false,
        }
    }
}

impl Default for WriteOpts {
    fn default() -> Self {
        WriteOpts {
            variable_prefix: "v".to_string(),
            enum_prefix: "e".to_string(),
            types: false,
            just_smt: false,
            define_enum: true,
            source_directory: None,
            indent: 0,
            prefix: false,
        }
    }
}

pub fn write_bits_prefix(buf: &mut dyn Write, prefix: &str, upper_case: bool, bits: &[bool]) -> std::io::Result<()> {
    write!(buf, "{}", prefix)?;
    if bits.len() % 4 == 0 {
        write!(buf, "x")?;
        for i in (0..(bits.len() / 4)).rev() {
            let j = i * 4;
            let hex = (if bits[j] { 0b0001 } else { 0 })
                | (if bits[j + 1] { 0b0010 } else { 0 })
                | (if bits[j + 2] { 0b0100 } else { 0 })
                | (if bits[j + 3] { 0b1000 } else { 0 });
            if upper_case {
                write!(buf, "{:X}", hex)?
            } else {
                write!(buf, "{:x}", hex)?
            }
        }
    } else {
        write!(buf, "b")?;
        for bit in bits.iter().rev() {
            if *bit {
                write!(buf, "1")?
            } else {
                write!(buf, "0")?
            }
        }
    }
    Ok(())
}

pub fn write_bits(buf: &mut dyn Write, bits: &[bool]) -> std::io::Result<()> {
    write_bits_prefix(buf, "#", false, bits)
}

fn write_ty(buf: &mut dyn Write, ty: &Ty, enums: &[usize]) -> std::io::Result<()> {
    use Ty::*;
    match ty {
        Bool => write!(buf, "Bool"),
        BitVec(sz) => write!(buf, "(_ BitVec {})", sz),
        Enum(e) => write!(buf, "Enum{}", enums[*e]),
        Array(dom, codom) => {
            write!(buf, "(Array ")?;
            write_ty(buf, dom, enums)?;
            write!(buf, " ")?;
            write_ty(buf, codom, enums)?;
            write!(buf, ")")
        }
    }
}

trait WriteVar {
    fn write_var(&self, buf: &mut dyn Write, opts: &WriteOpts) -> std::io::Result<()>;
}

impl WriteVar for Sym {
    fn write_var(&self, buf: &mut dyn Write, opts: &WriteOpts) -> std::io::Result<()> {
        write!(buf, "{}{}", opts.variable_prefix, self)
    }
}

impl WriteVar for Loc<String> {
    fn write_var(&self, buf: &mut dyn Write, _opts: &WriteOpts) -> std::io::Result<()> {
        match self {
            Loc::Id(name) => write!(buf, "(|{}| nil)", zencode::decode(name)),
            _ => {
                write!(buf, "(|{}| (", zencode::decode(&self.id()))?;
                let mut l = self;
                loop {
                    match l {
                        Loc::Id(_) => break,
                        Loc::Field(loc, name) => {
                            write!(buf, "(_ field |{}|) ", zencode::decode(name))?;
                            l = loc
                        }
                        Loc::Addr(loc) => l = loc,
                    }
                }
                write!(buf, "))")
            }
        }
    }
}

fn write_exp<V: WriteVar>(buf: &mut dyn Write, exp: &Exp<V>, opts: &WriteOpts, enums: &[usize]) -> std::io::Result<()> {
    use Exp::*;
    match exp {
        Var(v) => v.write_var(buf, opts),
        Bits(bv) => write_bits(buf, bv),
        Bits64(bv) => write_bits64(buf, bv.lower_u64(), bv.len()),
        Enum(e) => write!(buf, "{}{}_{}", opts.enum_prefix, enums[e.enum_id], e.member),
        Bool(b) => write!(buf, "{}", b),
        Eq(lhs, rhs) => write_binop(buf, "=", lhs, rhs, opts, enums),
        Neq(lhs, rhs) => {
            write!(buf, "(not ")?;
            write_binop(buf, "=", lhs, rhs, opts, enums)?;
            write!(buf, ")")
        }
        And(lhs, rhs) => write_binop(buf, "and", lhs, rhs, opts, enums),
        Or(lhs, rhs) => write_binop(buf, "or", lhs, rhs, opts, enums),
        Not(exp) => write_unop(buf, "not", exp, opts, enums),
        Bvnot(exp) => write_unop(buf, "bvnot", exp, opts, enums),
        Bvand(lhs, rhs) => write_binop(buf, "bvand", lhs, rhs, opts, enums),
        Bvor(lhs, rhs) => write_binop(buf, "bvor", lhs, rhs, opts, enums),
        Bvxor(lhs, rhs) => write_binop(buf, "bvxor", lhs, rhs, opts, enums),
        Bvnand(lhs, rhs) => write_binop(buf, "bvnand", lhs, rhs, opts, enums),
        Bvnor(lhs, rhs) => write_binop(buf, "bvnor", lhs, rhs, opts, enums),
        Bvxnor(lhs, rhs) => write_binop(buf, "bvxnor", lhs, rhs, opts, enums),
        Bvneg(exp) => write_unop(buf, "bvneg", exp, opts, enums),
        Bvadd(lhs, rhs) => write_binop(buf, "bvadd", lhs, rhs, opts, enums),
        Bvsub(lhs, rhs) => write_binop(buf, "bvsub", lhs, rhs, opts, enums),
        Bvmul(lhs, rhs) => write_binop(buf, "bvmul", lhs, rhs, opts, enums),
        Bvudiv(lhs, rhs) => write_binop(buf, "bvudiv", lhs, rhs, opts, enums),
        Bvsdiv(lhs, rhs) => write_binop(buf, "bvsdiv", lhs, rhs, opts, enums),
        Bvurem(lhs, rhs) => write_binop(buf, "bvurem", lhs, rhs, opts, enums),
        Bvsrem(lhs, rhs) => write_binop(buf, "bvsrem", lhs, rhs, opts, enums),
        Bvsmod(lhs, rhs) => write_binop(buf, "bvsmod", lhs, rhs, opts, enums),
        Bvult(lhs, rhs) => write_binop(buf, "bvult", lhs, rhs, opts, enums),
        Bvslt(lhs, rhs) => write_binop(buf, "bvslt", lhs, rhs, opts, enums),
        Bvule(lhs, rhs) => write_binop(buf, "bvule", lhs, rhs, opts, enums),
        Bvsle(lhs, rhs) => write_binop(buf, "bvsle", lhs, rhs, opts, enums),
        Bvuge(lhs, rhs) => write_binop(buf, "bvuge", lhs, rhs, opts, enums),
        Bvsge(lhs, rhs) => write_binop(buf, "bvsge", lhs, rhs, opts, enums),
        Bvugt(lhs, rhs) => write_binop(buf, "bvugt", lhs, rhs, opts, enums),
        Bvsgt(lhs, rhs) => write_binop(buf, "bvsgt", lhs, rhs, opts, enums),
        Extract(i, j, exp) => {
            write!(buf, "((_ extract {} {}) ", i, j)?;
            write_exp(buf, exp, opts, enums)?;
            write!(buf, ")")
        }
        ZeroExtend(n, exp) => {
            write!(buf, "((_ zero_extend {}) ", n)?;
            write_exp(buf, exp, opts, enums)?;
            write!(buf, ")")
        }
        SignExtend(n, exp) => {
            write!(buf, "((_ sign_extend {}) ", n)?;
            write_exp(buf, exp, opts, enums)?;
            write!(buf, ")")
        }
        Bvshl(lhs, rhs) => write_binop(buf, "bvshl", lhs, rhs, opts, enums),
        Bvlshr(lhs, rhs) => write_binop(buf, "bvlshr", lhs, rhs, opts, enums),
        Bvashr(lhs, rhs) => write_binop(buf, "bvashr", lhs, rhs, opts, enums),
        Concat(lhs, rhs) => write_binop(buf, "concat", lhs, rhs, opts, enums),
        Ite(cond, then_exp, else_exp) => {
            write!(buf, "(ite ")?;
            write_exp(buf, cond, opts, enums)?;
            write!(buf, " ")?;
            write_exp(buf, then_exp, opts, enums)?;
            write!(buf, " ")?;
            write_exp(buf, else_exp, opts, enums)?;
            write!(buf, ")")
        }
        App(f, args) => {
            write!(buf, "({}{}", opts.variable_prefix, f)?;
            for arg in args {
                write!(buf, " ")?;
                write_exp(buf, arg, opts, enums)?;
            }
            write!(buf, ")")
        }
        Select(array, index) => write_binop(buf, "select", array, index, opts, enums),
        Store(array, index, val) => {
            write!(buf, "(store ")?;
            write_exp(buf, array, opts, enums)?;
            write!(buf, " ")?;
            write_exp(buf, index, opts, enums)?;
            write!(buf, " ")?;
            write_exp(buf, val, opts, enums)?;
            write!(buf, ")")
        }
        Distinct(exps) => {
            write!(buf, "(distinct")?;
            for exp in exps {
                write!(buf, " ")?;
                write_exp(buf, exp, opts, enums)?;
            }
            write!(buf, ")")
        }
    }
}

fn write_unop<V: WriteVar>(
    buf: &mut dyn Write,
    op: &str,
    exp: &Exp<V>,
    opts: &WriteOpts,
    enums: &[usize],
) -> std::io::Result<()> {
    write!(buf, "({} ", op)?;
    write_exp(buf, exp, opts, enums)?;
    write!(buf, ")")
}

fn write_binop<V: WriteVar>(
    buf: &mut dyn Write,
    op: &str,
    lhs: &Exp<V>,
    rhs: &Exp<V>,
    opts: &WriteOpts,
    enums: &[usize],
) -> std::io::Result<()> {
    write!(buf, "({} ", op)?;
    write_exp(buf, lhs, opts, enums)?;
    write!(buf, " ")?;
    write_exp(buf, rhs, opts, enums)?;
    write!(buf, ")")
}

pub fn write_events_in_context<B: BV>(
    buf: &mut dyn Write,
    events: &[Event<B>],
    symtab: &Symtab,
    opts: &WriteOpts,
    tcx: &mut Cow<HashMap<Sym, Ty>>,
    ftcx: &mut Cow<HashMap<Sym, (Vec<Ty>, Ty)>>,
    enums: &mut Cow<Vec<usize>>,
) -> std::io::Result<()> {
    let indent = " ".repeat(opts.indent);

    if !opts.just_smt {
        write!(buf, "{}(trace", indent).unwrap();
    }
    for event in events.iter().filter(|ev| !opts.just_smt || ev.is_smt()) {
        (match event {
            // TODO: rename this
            Fork(n, _, _, loc) => {
                write!(buf, "\n{}  (branch {} \"{}\")", indent, n, loc.location_string(symtab.files()))
            }

            Function { name, call } => {
                let name = zencode::decode(symtab.to_str(*name));
                if *call {
                    write!(buf, "\n{}  (call |{}|)", indent, name)
                } else {
                    write!(buf, "\n{}  (return |{}|)", indent, name)
                }
            }

            Abstract { name, primitive, args, return_value } => {
                let name = zencode::decode(symtab.to_str(*name));
                if *primitive {
                    write!(buf, "\n{}  (abstract-primop |{}| ", indent, name)?;
                } else {
                    write!(buf, "\n{}  (abstract-call |{}| ", indent, name)?;
                }
                return_value.write(buf, symtab)?;
                if let Some((last, elems)) = args.split_last() {
                    for elem in elems {
                        elem.write(buf, symtab)?;
                        write!(buf, " ")?
                    }
                    last.write(buf, symtab)?;
                } else {
                    write!(buf, "nil")?
                }
                write!(buf, ")")
            }

            Smt(Def::DefineEnum(_, size), _) if !opts.define_enum => {
                enums.to_mut().push(*size);
                Ok(())
            }

            Smt(def, loc) => {
                if opts.just_smt {
                    write!(buf, "\n{}", indent)?
                } else {
                    write!(buf, "\n{}  ", indent)?;
                }
                match def {
                    Def::DeclareConst(v, ty) => {
                        tcx.to_mut().insert(*v, ty.clone());
                        write!(buf, "(declare-const {}{} ", opts.variable_prefix, v)?;
                        write_ty(buf, ty, enums)?;
                        write!(buf, ")")?
                    }
                    Def::DeclareFun(v, arg_tys, result_ty) => {
                        ftcx.to_mut().insert(*v, (arg_tys.clone(), result_ty.clone()));
                        write!(buf, "(declare_fun {}{} (", opts.variable_prefix, v)?;
                        for ty in arg_tys {
                            write_ty(buf, ty, enums)?;
                            write!(buf, " ")?
                        }
                        write!(buf, ") ")?;
                        write_ty(buf, result_ty, enums)?;
                        write!(buf, ")")?
                    }
                    Def::DefineConst(v, exp) => {
                        if opts.types {
                            let ty = exp.infer(tcx, ftcx).expect("SMT expression was badly-typed");
                            tcx.to_mut().insert(*v, ty.clone());
                            write!(buf, "(define-const v{} ", v)?;
                            write_ty(buf, &ty, enums)?;
                            write!(buf, " ")?;
                            write_exp(buf, exp, opts, enums)?;
                            write!(buf, ")")?
                        } else {
                            write!(buf, "(define-const v{} ", v)?;
                            write_exp(buf, exp, opts, enums)?;
                            write!(buf, ")")?;
                        }
                    }
                    Def::DefineEnum(_, size) => {
                        if !opts.just_smt {
                            write!(buf, "(define-enum {})", size)?
                        }
                        enums.to_mut().push(*size);
                    }
                    Def::Assert(exp) => {
                        write!(buf, "(assert ")?;
                        write_exp(buf, exp, opts, enums)?;
                        write!(buf, ")")?;
                    }
                }
                if let Some(dir) = &opts.source_directory {
                    write!(buf, "\n{}", loc.message(dir, symtab.files(), "", false, true))?;
                }
                Ok(())
            }

            ReadMem { value, read_kind, address, bytes, tag_value, opts: _, region: _ } => {
                write!(buf, "\n{}  (read-mem ", indent)?;
                value.write(buf, symtab)?;
                write!(buf, " ")?;
                read_kind.write(buf, symtab)?;
                write!(buf, " ")?;
                address.write(buf, symtab)?;
                write!(buf, " {}", bytes)?;
                match tag_value {
                    None => write!(buf, "None")?,
                    Some(v) => {
                        write!(buf, "Some(")?;
                        v.write(buf, symtab)?;
                        write!(buf, ")")?
                    }
                }
                write!(buf, ")")
            }

            WriteMem { value, write_kind, address, data, bytes, tag_value, opts: _, region: _ } => write!(
                buf,
                "\n{}  (write-mem v{} {} {} {} {} {})",
                indent,
                value,
                write_kind.to_string(symtab),
                address.to_string(symtab),
                data.to_string(symtab),
                bytes,
                match tag_value {
                    None => "None".to_string(),
                    Some(v) => format!("Some({})", v.to_string(symtab)),
                }
            ),

            WriteMemTag { value, write_kind, address, tag } => write!(
                buf,
                "\n{}  (write-mem-tag v{} {} {} {})",
                indent,
                value,
                write_kind.to_string(symtab),
                address.to_string(symtab),
                tag.to_string(symtab),
            ),

            Branch { address } => write!(buf, "\n{}  (branch-address {})", indent, address.to_string(symtab)),

            WriteReg(n, acc, v) => {
                write!(
                    buf,
                    "\n{}  (write-reg |{}| {} ",
                    indent,
                    zencode::decode(symtab.to_str(*n)),
                    accessor_to_string(acc, symtab)
                )?;
                v.write(buf, symtab)?;
                write!(buf, ")")
            }

            ReadReg(n, acc, v) => {
                if *n == HAVE_EXCEPTION {
                    Ok(())
                } else {
                    write!(
                        buf,
                        "\n{}  (read-reg |{}| {} ",
                        indent,
                        zencode::decode(symtab.to_str(*n)),
                        accessor_to_string(acc, symtab)
                    )?;
                    v.write(buf, symtab)?;
                    write!(buf, ")")
                }
            }

            MarkReg { regs, mark } => {
                for reg in regs {
                    write!(buf, "\n{}  (mark-reg |{}| \"{}\")", indent, zencode::decode(symtab.to_str(*reg)), mark)?
                }
                Ok(())
            }

            Cycle => write!(buf, "\n{}  (cycle)", indent),

            Instr(value) => write!(buf, "\n{}  (instr {})", indent, value.to_string(symtab)),

            Assume(constraint) => {
                write!(buf, "\n{}  (assume ", indent)?;
                let assume_opts = WriteOpts { variable_prefix: "".to_string(), ..opts.clone() };
                write_exp(buf, constraint, &assume_opts, enums)?;
                write!(buf, ")")
            }

            AssumeReg(n, acc, v) => {
                write!(
                    buf,
                    "\n{}  (assume-reg |{}| {} {})",
                    indent,
                    zencode::decode(symtab.to_str(*n)),
                    accessor_to_string(acc, symtab),
                    v.to_string(symtab)
                )
            }
        })?
    }
    if !(opts.just_smt || opts.prefix) {
        writeln!(buf, ")")?;
    }
    Ok(())
}

pub fn write_events_with_opts<B: BV>(
    buf: &mut dyn Write,
    events: &[Event<B>],
    symtab: &Symtab,
    opts: &WriteOpts,
) -> std::io::Result<()> {
    let tcx: HashMap<Sym, Ty> = HashMap::new();
    let ftcx: HashMap<Sym, (Vec<Ty>, Ty)> = HashMap::new();
    let enums: Vec<usize> = Vec::new();

    write_events_in_context(
        buf,
        events,
        symtab,
        opts,
        &mut Cow::Owned(tcx),
        &mut Cow::Owned(ftcx),
        &mut Cow::Owned(enums),
    )
}

pub fn write_events<B: BV>(buf: &mut dyn Write, events: &[Event<B>], symtab: &Symtab) {
    write_events_with_opts(buf, events, symtab, &WriteOpts::default()).unwrap()
}

fn write_event_tree_with_opts<B: BV>(
    buf: &mut dyn Write,
    evtree: &EventTree<B>,
    symtab: &Symtab,
    opts: &mut WriteOpts,
    tcx: &mut Cow<HashMap<Sym, Ty>>,
    ftcx: &mut Cow<HashMap<Sym, (Vec<Ty>, Ty)>>,
    enums: &mut Cow<Vec<usize>>,
) -> std::io::Result<()> {
    write_events_in_context(buf, &evtree.prefix, symtab, opts, tcx, ftcx, enums)?;

    if !evtree.forks.is_empty() {
        write!(buf, "\n{}  (cases \"{}\"", " ".repeat(opts.indent), evtree.source_loc.location_string(symtab.files()))?;
        opts.indent += 4;
        for fork in &evtree.forks {
            writeln!(buf)?;
            write_event_tree_with_opts(
                buf,
                fork,
                symtab,
                opts,
                &mut Cow::Borrowed(tcx),
                &mut Cow::Borrowed(ftcx),
                &mut Cow::Borrowed(enums),
            )?
        }
        opts.indent -= 4;
        write!(buf, "))")?;
    } else {
        write!(buf, ")")?;
    }

    Ok(())
}

pub fn write_event_tree<B: BV>(buf: &mut dyn Write, evtree: &EventTree<B>, symtab: &Symtab) {
    let mut opts = WriteOpts { prefix: true, ..WriteOpts::default() };
    let tcx: HashMap<Sym, Ty> = HashMap::new();
    let ftcx: HashMap<Sym, (Vec<Ty>, Ty)> = HashMap::new();
    let enums: Vec<usize> = Vec::new();

    write_event_tree_with_opts(
        buf,
        evtree,
        symtab,
        &mut opts,
        &mut Cow::Owned(tcx),
        &mut Cow::Owned(ftcx),
        &mut Cow::Owned(enums),
    )
    .unwrap()
}

#[cfg(test)]
mod tests {
    use super::*;
    use crate::bitvector::b64::B64;
    use crate::ir::source_loc::SourceLoc;

    #[test]
    fn break_forks_simple() {
        let events: Vec<Event<B64>> = vec![
            Event::Cycle,
            Event::Fork(0, Sym::from_u32(0), 0, SourceLoc::unknown()),
            Event::MarkReg { regs: vec![], mark: "foo".to_string() },
        ];

        let broken = break_into_forks(&events);

        assert_eq!(broken.len(), 2);
        assert_eq!(broken[0].0, None);
        assert!(matches!(broken[0].2[0], Event::Cycle));
        assert_eq!(broken[0].2.len(), 1);
        assert_eq!(broken[1].0, Some(0));
        assert!(matches!(broken[1].2[0], Event::MarkReg { .. }));
        assert_eq!(broken[1].2.len(), 1);
    }

    #[test]
    fn break_forks_empty() {
        let events: Vec<Event<B64>> = vec![Event::Fork(0, Sym::from_u32(0), 0, SourceLoc::unknown())];

        let broken = break_into_forks(&events);

        assert_eq!(broken.len(), 2);
        assert_eq!(broken[0].0, None);
        assert_eq!(broken[0].2.len(), 0);
        assert_eq!(broken[1].0, Some(0));
        assert_eq!(broken[1].2.len(), 0);
    }

    #[test]
    fn evtree_add_events() {
        let events1: Vec<Event<B64>> = vec![
            Event::Cycle,
            Event::Fork(0, Sym::from_u32(0), 0, SourceLoc::unknown()),
            Event::MarkReg { regs: vec![], mark: "foo".to_string() },
        ];
        let events2: Vec<Event<B64>> =
            vec![Event::Cycle, Event::Fork(0, Sym::from_u32(0), 0, SourceLoc::unknown()), Event::Cycle];

        let mut evtree = EventTree::from_events(&events1);
        evtree.add_events(&events2);
    }

    #[test]
    fn evtree_context() {
        use crate::ir::EnumMember;
        let events1: Vec<Event<B64>> = vec![
            Event::Smt(Def::DefineEnum(Sym::from_u32(0), 2), SourceLoc::unknown()),
            Event::Fork(0, Sym::from_u32(1), 0, SourceLoc::unknown()),
            Event::Smt(
                Def::DefineConst(Sym::from_u32(2), Exp::Enum(EnumMember { enum_id: 0, member: 0 })),
                SourceLoc::unknown(),
            ),
        ];
        let events2: Vec<Event<B64>> = vec![
            Event::Smt(Def::DefineEnum(Sym::from_u32(0), 2), SourceLoc::unknown()),
            Event::Fork(0, Sym::from_u32(1), 0, SourceLoc::unknown()),
            Event::Cycle,
        ];

        let mut evtree = EventTree::from_events(&events1);
        evtree.add_events(&events2);
        let stdout = std::io::stdout();
        let mut handle = stdout.lock();
        write_event_tree(&mut handle, &evtree, &Symtab::new());
    }

    #[test]
    fn remove_repeated_regs() {
        let event = Event::ReadReg(Name::from_u32(0), vec![], Val::Bits(B64::from_u64(0x123)));
        let mut events: Vec<Event<B64>> = vec![event.clone(), Event::Cycle, event];
        remove_repeated_register_reads(&mut events);
        assert_eq!(events.len(), 2);
        assert!(matches!(events[0], Event::Cycle));

        // We shouldn't see consecutive reads with different values,
        // but we want to keep them if we do.
        let event_1 = Event::ReadReg(Name::from_u32(0), vec![], Val::Bits(B64::from_u64(0x123)));
        let event_2 = Event::ReadReg(Name::from_u32(0), vec![], Val::Bits(B64::from_u64(0x456)));
        let mut events: Vec<Event<B64>> = vec![event_1, Event::Cycle, event_2];
        remove_repeated_register_reads(&mut events);
        assert_eq!(events.len(), 3);
        assert!(matches!(events[1], Event::Cycle));

        let event_r = Event::ReadReg(Name::from_u32(0), vec![], Val::Bits(B64::from_u64(0x123)));
        let event_w = Event::WriteReg(Name::from_u32(0), vec![], Val::Bits(B64::from_u64(0x123)));
        let mut events: Vec<Event<B64>> = vec![event_r.clone(), Event::Cycle, event_w, event_r];
        remove_repeated_register_reads(&mut events);
        assert_eq!(events.len(), 4);
        assert!(matches!(events[1], Event::Cycle));

        let field_1 = Accessor::Field(Name::from_u32(1));
        let field_2 = Accessor::Field(Name::from_u32(2));
        let val = Val::Bits(B64::from_u64(0x123));
        let val_2 = Val::Struct([(Name::from_u32(2), val)].iter().cloned().collect());
        let val_1 = Val::Struct([(Name::from_u32(1), val_2.clone())].iter().cloned().collect());
        let event_r = Event::ReadReg(Name::from_u32(0), vec![field_1.clone(), field_2], val_1);
        let event_w = Event::WriteReg(Name::from_u32(0), vec![field_1], val_2);
        let mut events: Vec<Event<B64>> = vec![event_r.clone(), Event::Cycle, event_w, event_r];
        remove_repeated_register_reads(&mut events);
        assert_eq!(events.len(), 4);
        assert!(matches!(events[1], Event::Cycle));
    }

    #[test]
    fn remove_unnecessary_reg_assumptions() {
        let field_1 = Accessor::Field(Name::from_u32(1));
        let field_2 = Accessor::Field(Name::from_u32(2));
        let val = Val::Bits(B64::from_u64(0x123)); // Values don't matter here
        let event_a = Event::AssumeReg(Name::from_u32(0), vec![field_1.clone(), field_2.clone()], val.clone());
        let event_r = Event::ReadReg(Name::from_u32(0), vec![field_1.clone()], val.clone());
        let mut events: Vec<Event<B64>> = vec![event_r.clone(), event_a.clone()];
        remove_unused_register_assumptions(&mut events);
        assert_eq!(events.len(), 2);

        // We could remove the assumption here, but I decided to keep things simple
        let event_w = Event::WriteReg(Name::from_u32(0), vec![], val.clone());
        let mut events: Vec<Event<B64>> = vec![event_r.clone(), event_w.clone(), event_a.clone()];
        remove_unused_register_assumptions(&mut events);
        assert_eq!(events.len(), 3);

        // An earlier write shouldn't stop the assumption being removed
        // (important because a write will appear for each assume)
        let event_w = Event::WriteReg(Name::from_u32(0), vec![], val.clone());
        let mut events: Vec<Event<B64>> = vec![event_r.clone(), event_a.clone(), event_w.clone()];
        remove_unused_register_assumptions(&mut events);
        assert_eq!(events.len(), 3);

        let event_r = Event::ReadReg(Name::from_u32(1), vec![field_1.clone(), field_2.clone()], val);
        let mut events: Vec<Event<B64>> = vec![event_r.clone(), event_a.clone()];
        remove_unused_register_assumptions(&mut events);
        assert_eq!(events.len(), 1);
        assert!(matches!(events[0], Event::ReadReg(_, _, _)));
    }
}<|MERGE_RESOLUTION|>--- conflicted
+++ resolved
@@ -82,22 +82,7 @@
                 renumber_val(v, i, total);
             }
         }
-<<<<<<< HEAD
         Cycle | MarkReg { .. } | Function { .. } | Assume(_) => (),
-=======
-        WriteMemTag { value: v, write_kind, address, tag } => {
-            *v = Sym { id: (v.id * total) + i };
-            renumber_val(write_kind, i, total);
-            renumber_val(address, i, total);
-            renumber_val(tag, i, total);
-        }
-        CacheOp { cache_op_kind, address, extra_data } => {
-            renumber_val(cache_op_kind, i, total);
-            renumber_val(address, i, total);
-            renumber_val(extra_data, i, total);
-        }
-        Cycle | SleepRequest | WakeupRequest | MarkReg { .. } | Function { .. } | Assume(_) => (),
->>>>>>> 20a0f494
     }
 }
 
@@ -395,12 +380,6 @@
                     uses_in_value(uses, v);
                 }
             }
-            WriteMemTag { value: sym, write_kind, address, tag } => {
-                uses.insert(*sym, uses.get(sym).unwrap_or(&0) + 1);
-                uses_in_value(uses, write_kind);
-                uses_in_value(uses, address);
-                uses_in_value(uses, tag);
-            }
             Branch { address } => uses_in_value(uses, address),
             Fork(_, sym, _, _) => {
                 uses.insert(*sym, uses.get(sym).unwrap_or(&0) + 1);
@@ -476,12 +455,6 @@
                 if let Some(v) = tag_value {
                     uses_in_value(&mut uses, v);
                 }
-            }
-            WriteMemTag { value: sym, write_kind, address, tag } => {
-                uses.insert(*sym, uses.get(&sym).unwrap_or(&0) + 1);
-                uses_in_value(&mut uses, write_kind);
-                uses_in_value(&mut uses, address);
-                uses_in_value(&mut uses, tag);
             }
             Branch { address } => uses_in_value(&mut uses, address),
             Fork(_, sym, _, _) => {
@@ -1509,30 +1482,33 @@
                 write!(buf, ")")
             }
 
-            WriteMem { value, write_kind, address, data, bytes, tag_value, opts: _, region: _ } => write!(
-                buf,
-                "\n{}  (write-mem v{} {} {} {} {} {})",
-                indent,
-                value,
-                write_kind.to_string(symtab),
-                address.to_string(symtab),
-                data.to_string(symtab),
-                bytes,
-                match tag_value {
-                    None => "None".to_string(),
-                    Some(v) => format!("Some({})", v.to_string(symtab)),
-                }
-            ),
-
-            WriteMemTag { value, write_kind, address, tag } => write!(
-                buf,
-                "\n{}  (write-mem-tag v{} {} {} {})",
-                indent,
-                value,
-                write_kind.to_string(symtab),
-                address.to_string(symtab),
-                tag.to_string(symtab),
-            ),
+            WriteMem { value, write_kind, address, data, bytes, tag_value, opts: _, region: _ } =>
+                if *bytes == 0 && tag_value.is_some() {
+                    write!(
+                        buf,
+                        "\n{}  (write-mem-tag v{} {} {} {})",
+                        indent,
+                        value,
+                        write_kind.to_string(symtab),
+                        address.to_string(symtab),
+                        tag_value.as_ref().unwrap().to_string(symtab),
+                    )
+                } else {
+                    write!(
+                        buf,
+                        "\n{}  (write-mem v{} {} {} {} {} {})",
+                        indent,
+                        value,
+                        write_kind.to_string(symtab),
+                        address.to_string(symtab),
+                        data.to_string(symtab),
+                        bytes,
+                        match tag_value {
+                            None => "None".to_string(),
+                            Some(v) => format!("Some({})", v.to_string(symtab)),
+                        }
+                    )
+                },
 
             Branch { address } => write!(buf, "\n{}  (branch-address {})", indent, address.to_string(symtab)),
 
