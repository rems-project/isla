--- conflicted
+++ resolved
@@ -1210,13 +1210,13 @@
                             };
                             let return_ty = &shared_state.functions[&abstracted_fn].1;
                             let return_value = symbolic(return_ty, shared_state, solver, *info)?;
-<<<<<<< HEAD
                             solver.add_event(Event::Abstract {
                                 name: abstracted_fn,
                                 primitive: *f == ABSTRACT_PRIMOP,
                                 args,
-                                return_value,
+                                return_value: return_value.clone(),
                             });
+                            assign(tid, loc, return_value, &mut frame.local_state, shared_state, solver, *info)?;
                             frame.pc += 1
                         } else if *f == READ_REGISTER_FROM_VECTOR {
                             assert!(args.len() == 2);
@@ -1232,10 +1232,6 @@
                             let regs = eval_exp(&args[2], &mut frame.local_state, shared_state, solver, *info)?.into_owned();
                             write_register_from_vector(n, value, regs, &mut frame.local_state, shared_state, solver, *info)?;
                             assign(tid, loc, Val::Unit, &mut frame.local_state, shared_state, solver, *info)?;
-=======
-                            solver.add_event(Event::Abstract { name: abstracted_fn, args, return_value: return_value.clone() });
-                            assign(tid, loc, return_value, &mut frame.local_state, shared_state, solver, *info)?;
->>>>>>> ee5308d2
                             frame.pc += 1
                         } else if shared_state.union_ctors.contains(f) {
                             assert!(args.len() == 1);
