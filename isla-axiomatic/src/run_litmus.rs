// BSD 2-Clause License
//
// Copyright (c) 2020 Alasdair Armstrong
//
// All rights reserved.
//
// Redistribution and use in source and binary forms, with or without
// modification, are permitted provided that the following conditions are
// met:
//
// 1. Redistributions of source code must retain the above copyright
// notice, this list of conditions and the following disclaimer.
//
// 2. Redistributions in binary form must reproduce the above copyright
// notice, this list of conditions and the following disclaimer in the
// documentation and/or other materials provided with the distribution.
//
// THIS SOFTWARE IS PROVIDED BY THE COPYRIGHT HOLDERS AND CONTRIBUTORS
// "AS IS" AND ANY EXPRESS OR IMPLIED WARRANTIES, INCLUDING, BUT NOT
// LIMITED TO, THE IMPLIED WARRANTIES OF MERCHANTABILITY AND FITNESS FOR
// A PARTICULAR PURPOSE ARE DISCLAIMED. IN NO EVENT SHALL THE COPYRIGHT
// HOLDER OR CONTRIBUTORS BE LIABLE FOR ANY DIRECT, INDIRECT, INCIDENTAL,
// SPECIAL, EXEMPLARY, OR CONSEQUENTIAL DAMAGES (INCLUDING, BUT NOT
// LIMITED TO, PROCUREMENT OF SUBSTITUTE GOODS OR SERVICES; LOSS OF USE,
// DATA, OR PROFITS; OR BUSINESS INTERRUPTION) HOWEVER CAUSED AND ON ANY
// THEORY OF LIABILITY, WHETHER IN CONTRACT, STRICT LIABILITY, OR TORT
// (INCLUDING NEGLIGENCE OR OTHERWISE) ARISING IN ANY WAY OUT OF THE USE
// OF THIS SOFTWARE, EVEN IF ADVISED OF THE POSSIBILITY OF SUCH DAMAGE.

use crossbeam::queue::{ArrayQueue, SegQueue};
use crossbeam::thread;
use isla_lib::init::InitArchWithConfig;
use std::collections::{HashMap, HashSet};
use std::error::Error;
use std::fmt;
use std::fs::File;
use std::io::Write;
use std::path::Path;
use std::process::Command;
use std::sync::Arc;
use std::time::Instant;

use isla_lib::bitvector::BV;
use isla_lib::error::IslaError;
use isla_lib::executor;
use isla_lib::executor::{LocalFrame, TaskState, TraceError};
use isla_lib::ir::*;
use isla_lib::memory::Memory;
use isla_lib::simplify;
use isla_lib::simplify::{write_events_with_opts, WriteOpts};
use isla_lib::smt::smtlib;
use isla_lib::smt::{checkpoint, Checkpoint, Config, Context, EvPath, Event, Solver};
use isla_lib::source_loc::SourceLoc;
use isla_lib::{if_logging, log};

use isla_mml::memory_model;
use isla_mml::smt::{SexpArena, SexpId, write_sexps};
use isla_mml::accessor::generate_accessor_function;

use crate::axiomatic::model::Model;
use crate::axiomatic::{Candidates, ExecutionInfo, ThreadId};
use crate::footprint_analysis::{footprint_analysis, Footprint, FootprintError};
use crate::graph::GraphOpts;
use crate::litmus::exp::{partial_eval, reset_eval, Exp, Partial};
use crate::litmus::{Litmus, Thread};
use crate::page_table::setup::{armv8_litmus_page_tables, PageTableSetup, SetupError};
use crate::smt_events::smt_of_candidate;

#[derive(Debug)]
pub enum LitmusRunError<E> {
    NoMain,
    Trace(TraceError),
    Footprint(FootprintError),
    PageTableSetup(SetupError),
    Callback(Vec<E>),
}

impl<E: IslaError> IslaError for LitmusRunError<E> {
    fn source_loc(&self) -> SourceLoc {
        match self {
            LitmusRunError::Trace(err) => err.source_loc(),
            _ => SourceLoc::unknown(),
        }
    }
}

impl<E: fmt::Display> fmt::Display for LitmusRunError<E> {
    fn fmt(&self, f: &mut fmt::Formatter) -> fmt::Result {
        use LitmusRunError::*;
        match self {
            NoMain => write!(
                f,
                "There is no `main` function in the specified architecture.\
                 This function is used as the entry point for each thread in a litmus test."
            ),
            Trace(err) => write!(f, "Error during symbolic execution: {}", err),
            Footprint(err) => write!(f, "{}", err),
            PageTableSetup(err) => write!(f, "Error during page table setup: {}", err),
            Callback(errs) => {
                for e in errs {
                    writeln!(f, "{}", e)?
                }
                Ok(())
            }
        }
    }
}

impl<E: Error> Error for LitmusRunError<E> {
    fn source(&self) -> Option<&(dyn Error + 'static)> {
        None
    }
}

pub struct LitmusRunOpts {
    pub num_threads: usize,
    pub timeout: Option<u64>,
    pub memory: Option<u64>,
    pub ignore_ifetch: bool,
    pub exhaustive: bool,
    pub armv8_page_tables: bool,
    pub merge_translations: Option<bool>,
    pub remove_uninteresting_translates: Option<bool>,
}

pub struct LitmusRunInfo {
    pub candidates: usize,
}

/// This is the result of the setup of a litmus test that can then be used either to run
/// a test directly in isla, or be exported for a test to be run by another tool.
pub struct LitmusSetup<B> {
    /// The set of traces for each thread.
    pub threads: Vec<Vec<EvPath<B>>>,
    /// The final assertion of the test, simplified with concrete addresses
    pub final_assertion: Exp<u64>,
    /// The initial memory of the test
    pub memory: Memory<B>,
    /// The page table setup of the test
    pub page_table_setup: PageTableSetup<B>,
}

/// Run each thread in a litmus test symbolically, and returns a vector of
/// traces for each litmus threads and the final assertion
pub fn run_litmus_setup<B, F, E>(
    opts: &LitmusRunOpts,
    litmus: &Litmus<B>,
    arch: &InitArchWithConfig<B>,
    event_filter: F,
) -> Result<LitmusSetup<B>, LitmusRunError<E>>
where
    B: BV,
<<<<<<< HEAD
=======
    P: AsRef<Path>,
    F: Sync
        + Send
        + Fn(
            ThreadId,
            &[&[Event<B>]],
            &HashMap<B, Footprint>,
            &HashMap<String, u64>,
            &HashMap<u64, u64>,
            &HashMap<String, (u64, &'static str)>,
            &HashSet<u64>,
            &Memory<B>,
            &Exp<u64>,
        ) -> Result<(), E>,
>>>>>>> 2d089cc2
    E: Send + std::fmt::Debug,
    F: Fn(&Event<B>) -> bool,
{
    let isa_config = arch.isa_config;
    let shared_state = arch.shared_state;
    let mut memory = Memory::new();

    for region in &litmus.self_modify_regions {
        memory.add_region(region.clone())
    }

    memory.add_concrete_region(isa_config.thread_base..isa_config.thread_top, HashMap::new());

<<<<<<< HEAD
    let page_table_setup = if opts.armv8_page_tables {
        armv8_litmus_page_tables(&mut memory, litmus, isa_config).map_err(LitmusRunError::PageTableSetup)?
    } else {
        PageTableSetup {
            memory_checkpoint: Checkpoint::new(),
            all_addrs: litmus.symbolic_addrs.clone(),
            physical_addrs: litmus.symbolic_addrs.clone(),
            initial_physical_addrs: litmus.locations.clone(),
            tables: HashMap::new(),
        }
    };
    let all_addrs = &page_table_setup.all_addrs;

    for thread in litmus.threads.iter() {
        match thread {
            Thread::Assembled(thread) => {
                log!(log::VERBOSE, &format!("Thread {} @ 0x{:x}", thread.name, thread.address));
                for (i, byte) in thread.code.iter().enumerate() {
                    memory.write_byte(thread.address + i as u64, *byte)
                }
            }
            Thread::IR(thread) => {
                log!(log::VERBOSE, &format!("Thread {} @ IR {}", thread.name, shared_state.symtab.to_str(thread.call)))
=======
    let PageTableSetup { memory_checkpoint, all_addrs, physical_addrs, initial_physical_addrs, tables, maybe_mapped } =
        if opts.armv8_page_tables {
            armv8_litmus_page_tables(&mut memory, litmus, isa_config).map_err(LitmusRunError::PageTableSetup)?
        } else {
            PageTableSetup {
                memory_checkpoint: Checkpoint::new(),
                all_addrs: litmus.symbolic_addrs.clone(),
                physical_addrs: litmus.symbolic_addrs.clone(),
                initial_physical_addrs: litmus.locations.clone(),
                tables: HashMap::new(),
                maybe_mapped: HashSet::new(),
>>>>>>> 2d089cc2
            }
        }
    }
    for section in litmus.sections.iter() {
        log!(log::VERBOSE, &format!("Section {} @ 0x{:x}", section.name, section.address));
        memory.add_concrete_region((section.address)..(section.address + section.bytes.len() as u64), HashMap::new());

        for (i, byte) in section.bytes.iter().enumerate() {
            memory.write_byte(section.address + i as u64, *byte)
        }
    }
    memory.log();

    let (initial_checkpoint, final_assertion) = {
        let mut cfg = Config::new();
        cfg.set_param_value("model", "true");
        let ctx = Context::new(cfg);
        let mut solver = Solver::<B>::from_checkpoint(&ctx, page_table_setup.memory_checkpoint.clone());

        let final_assertion = match partial_eval(
            &litmus.final_assertion,
            &memory,
            all_addrs,
            &page_table_setup.physical_addrs,
            &litmus.objdump,
            &mut solver,
        )
        .and_then(Partial::into_exp)
        {
            Ok(exp) => exp,
            Err(err) => return Err(LitmusRunError::Trace(TraceError::exec(err))),
        };

        (checkpoint(&mut solver), final_assertion)
    };

    let function_id = match shared_state.symtab.get("zmain") {
        Some(id) => id,
        None => return Err(LitmusRunError::NoMain),
    };

    let task_states: Vec<_> = litmus
        .threads
        .iter()
        .map(|thread| {
            let reset = thread
                .reset()
                .iter()
                .map(|(loc, exp)| (loc.clone(), reset_eval(exp, all_addrs, &litmus.objdump)))
                .collect();
            TaskState::with_reset_registers(reset)
        })
        .collect();
    let mut lets = arch.lets.clone();
    let tasks: Vec<_> = litmus
        .threads
        .iter()
        .enumerate()
        .map(|(i, thread)| {
            let mut regs = arch.regs.clone();
            for (reg, value) in thread.inits() {
                regs.insert(
                    *reg,
                    isa_config.relaxed_registers.contains(reg),
                    UVal::Init(Val::Bits(B::from_u64(*value))),
                );
            }
            match thread {
                Thread::Assembled(thread) => {
                    let (args, ret_ty, instrs) = shared_state.functions.get(&function_id).unwrap();
                    lets.insert(ELF_ENTRY, UVal::Init(Val::I128(thread.address as i128)));
                    LocalFrame::new(function_id, args, ret_ty, Some(&[Val::Unit]), instrs)
                        .add_lets(&lets)
                        .add_regs(&regs)
                        .set_memory(memory.clone())
                        .task_with_checkpoint(i, &task_states[i], initial_checkpoint.clone())
                }
                Thread::IR(thread) => {
                    let (args, ret_ty, instrs) = shared_state.functions.get(&thread.call).unwrap();
                    LocalFrame::new(thread.call, args, ret_ty, Some(&[Val::Unit]), instrs)
                        .add_lets(&lets)
                        .add_regs(&regs)
                        .set_memory(memory.clone())
                        .task_with_checkpoint(i, &task_states[i], initial_checkpoint.clone())
                }
            }
        })
        .collect();

    let mut threads: Vec<Vec<EvPath<B>>> = vec![Vec::new(); tasks.len()];
    let queue = Arc::new(SegQueue::new());

    let now = Instant::now();
    executor::start_multi(
        opts.num_threads,
        opts.timeout,
        tasks,
        shared_state,
        queue.clone(),
        &executor::trace_collector,
    );
    log!(log::VERBOSE, &format!("Symbolic execution took: {}ms", now.elapsed().as_millis()));

    loop {
        match queue.pop() {
            Some(Ok((task_id, mut events))) => {
                let mut events: EvPath<B> = events
                    .drain(..)
                    .rev()
                    .filter(&event_filter)
                    .collect();
                simplify::remove_unused(&mut events);
                for event in events.iter_mut() {
                    simplify::renumber_event(event, task_id as u32, threads.len() as u32)
                }
                threads[task_id].push(events)
            }
            // Error during execution
            Some(Err(err)) => return Err(LitmusRunError::Trace(err)),
            // Empty queue
            None => break,
        }
    }

    Ok(LitmusSetup { threads, final_assertion, memory, page_table_setup })
}

/// Run a callback on each candidate execution of a litmus test.
pub fn litmus_per_candidate<B, P, F, E>(
    opts: &LitmusRunOpts,
    litmus: &Litmus<B>,
    arch: &InitArchWithConfig<B>,
    farch: &InitArchWithConfig<B>,
    cache: P,
    callback: &F,
) -> Result<LitmusRunInfo, LitmusRunError<E>>
where
    B: BV,
    P: AsRef<Path>,
    F: Sync
        + Send
        + Fn(
            ThreadId,
            &[&[Event<B>]],
            &HashMap<B, Footprint>,
            &HashMap<String, u64>,
            &HashMap<u64, u64>,
            &HashMap<String, (u64, &'static str)>,
            &Memory<B>,
            &Exp<u64>,
        ) -> Result<(), E>,
    E: Send + std::fmt::Debug,
{
    let LitmusSetup { threads: thread_buckets, final_assertion, memory, page_table_setup } =
        run_litmus_setup(opts, litmus, arch, |ev| {
            (ev.is_memory_read_or_write() && !(opts.ignore_ifetch && ev.is_ifetch()))
                || ev.is_smt()
                || ev.is_function()
                || ev.is_instr()
                || ev.is_cycle()
                || ev.is_write_reg()
                || ev.is_read_reg()
                || ev.is_abstract()
        })?;

    let footprints = footprint_analysis(opts.num_threads, &thread_buckets, farch, Some(cache.as_ref()))
        .map_err(LitmusRunError::Footprint)?;

    let candidates = Candidates::new(&thread_buckets);
    let num_candidates = candidates.total();
    log!(log::VERBOSE, &format!("There are {} candidate executions", num_candidates));
    let mut event_counts: Vec<String> = Vec::new();

    let cqueue = ArrayQueue::new(num_candidates);
    for (i, candidate) in candidates.enumerate() {
        event_counts.push(format!("{}", candidate.iter().map(|thread_events| thread_events.len()).sum::<usize>()));
        cqueue.push((i, candidate)).unwrap();
    }

    log!(log::VERBOSE, &format!("with {} events", event_counts.join(", ")));

    let err_queue = ArrayQueue::new(num_candidates);

    thread::scope(|scope| {
        for _ in 0..opts.num_threads {
            scope.spawn(|_| {
                while let Some((i, candidate)) = cqueue.pop() {
                    if let Err(err) = callback(
                        i,
                        &candidate,
                        &footprints,
<<<<<<< HEAD
                        &page_table_setup.all_addrs,
                        &page_table_setup.initial_physical_addrs,
                        &page_table_setup.tables,
=======
                        &all_addrs,
                        &initial_physical_addrs,
                        &tables,
                        &maybe_mapped,
>>>>>>> 2d089cc2
                        &memory,
                        &final_assertion,
                    ) {
                        err_queue.push(err).unwrap()
                    }
                }
            });
        }
    })
    .unwrap();

    let mut callback_errors = Vec::new();
    while let Some(err) = err_queue.pop() {
        callback_errors.push(err)
    }

    if callback_errors.is_empty() {
        Ok(LitmusRunInfo { candidates: num_candidates })
    } else {
        Err(LitmusRunError::Callback(callback_errors))
    }
}

#[derive(Debug)]
pub enum CallbackError<E> {
    Internal(String),
    User(E),
}

impl<E: IslaError> IslaError for CallbackError<E> {
    fn source_loc(&self) -> SourceLoc {
        match self {
            CallbackError::Internal(_) => SourceLoc::unknown(),
            CallbackError::User(err) => err.source_loc(),
        }
    }
}

fn internal_err<I: Error, E>(internal: I) -> CallbackError<E> {
    CallbackError::Internal(format!("{}", internal))
}

fn internal_err_boxed<E>(internal: Box<dyn Error>) -> CallbackError<E> {
    CallbackError::Internal(format!("{}", internal))
}

impl<E: fmt::Display> fmt::Display for CallbackError<E> {
    fn fmt(&self, f: &mut fmt::Formatter) -> fmt::Result {
        use CallbackError::*;
        match self {
            Internal(msg) => write!(f, "{}", msg),
            User(err) => write!(f, "{}", err),
        }
    }
}

impl<E: Error> Error for CallbackError<E> {
    fn source(&self) -> Option<&(dyn Error + 'static)> {
        None
    }
}

/// This function runs a callback on the output of the SMT solver for
/// each candidate execution combined with a cat model.
#[allow(clippy::too_many_arguments)]
pub fn smt_output_per_candidate<B, P, F, E>(
    uid: &str,
    opts: &LitmusRunOpts,
    litmus: &Litmus<B>,
    graph_opts: &GraphOpts,
    arch: &InitArchWithConfig<B>,
    farch: &InitArchWithConfig<B>,
    sexps: &SexpArena,
    memory_model: &[SexpId],
    memory_model_symtab: &memory_model::Symtab,
    memory_model_accessors: &HashMap<memory_model::Name, (Option<SexpId>, &[memory_model::Accessor])>,
    extra_smt: &[(String, String)],
    check_sat_using: Option<&str>,
    get_model: bool,
    cache: P,
    callback: &F,
) -> Result<LitmusRunInfo, LitmusRunError<CallbackError<E>>>
where
    B: BV,
    P: AsRef<Path> + Sync,
    F: Sync
        + Send
        + Fn(
            ExecutionInfo<B>,
            &Memory<B>,
            &HashMap<String, u64>,
            &HashMap<String, (u64, &'static str)>,
            &HashMap<B, Footprint>,
            &str,
        ) -> Result<(), E>,
    E: Send + std::fmt::Debug + IslaError,
{
    litmus_per_candidate(
        opts,
        litmus,
        arch,
        farch,
        &cache,
        &|tid,
          candidate,
          footprints,
          all_addrs,
          initial_physical_addrs,
          translation_tables,
          maybe_mapped,
          memory,
          final_assertion| {
            let mut negate_rf_assertion = "true".to_string();
            let mut first_run = true;
            loop {
                let now = Instant::now();

                let mut memory_model_symtab = memory_model_symtab.clone();

                let mut exec = ExecutionInfo::from(
                    candidate,
                    arch.shared_state,
                    arch.isa_config,
                    graph_opts,
                    &mut memory_model_symtab,
                )
                .map_err(internal_err)?;
                if let Some(keep_entire_translation) = opts.remove_uninteresting_translates {
                    exec.remove_uninteresting_translates(maybe_mapped, memory, keep_entire_translation)
                }
                if let Some(split_stages) = opts.merge_translations {
                    exec.merge_translations(split_stages, &mut memory_model_symtab)
                }

                let mut path = cache.as_ref().to_owned();
                path.push(format!("isla_candidate_{}_{}_{}.smt2", uid, std::process::id(), tid));

                // Create the SMT file with all the thread traces and the cat model.
                {
                    let mut fd = File::create(&path).unwrap();
                    writeln!(&mut fd, "(set-option :produce-models true)").map_err(internal_err)?;

                    let mut enums = HashSet::new();
                    for thread in candidate {
                        for event in *thread {
                            if let Event::Smt(smtlib::Def::DefineEnum(size), _) = event {
                                enums.insert(*size);
                            }
                        }
                    }

                    for size in enums {
                        write!(&mut fd, "(declare-datatypes ((Enum{} 0)) ((", size).map_err(internal_err)?;
                        for i in 0..size {
                            write!(&mut fd, "(e{}_{})", size, i).map_err(internal_err)?
                        }
                        writeln!(&mut fd, ")))").map_err(internal_err)?
                    }

                    for thread in candidate {
                        write_events_with_opts(&mut fd, thread, &arch.shared_state.symtab, &WriteOpts::smtlib())
                            .map_err(internal_err)?;
                    }

                    // FIXME
                    // We want to make sure we can extract the values read and written by the model if they are
                    // symbolic. Therefore we declare new variables that are guaranteed to appear in the generated model.
                    for (name, events) in exec.smt_events.iter().map(|ev| (&ev.name, &ev.base)) {
                        match events.last() {
                            Some(Event::ReadMem { value, address, bytes, .. })
                            | Some(Event::WriteMem { data: value, address, bytes, .. }) => {
                                if let Val::Symbolic(v) = value {
                                    writeln!(&mut fd, "(declare-const |{}:value| (_ BitVec {}))", name, bytes * 8)
                                        .map_err(internal_err)?;
                                    writeln!(&mut fd, "(assert (= |{}:value| v{}))", name, v).map_err(internal_err)?;
                                }
                                if let Val::Symbolic(v) = address {
                                    // TODO handle non 64-bit physical addresses
                                    writeln!(&mut fd, "(declare-const |{}:address| (_ BitVec 64))", name)
                                        .map_err(internal_err)?;
                                    writeln!(&mut fd, "(assert (= |{}:address| v{}))", name, v)
                                        .map_err(internal_err)?;
                                }
                            }
                            _ => (),
                        }
                    }

                    smt_of_candidate(
                        &mut fd,
                        &exec,
                        litmus,
                        opts.ignore_ifetch,
                        opts.armv8_page_tables,
                        footprints,
                        memory,
                        initial_physical_addrs,
                        final_assertion,
                        arch.shared_state,
                        arch.isa_config,
                    )
                    .map_err(internal_err_boxed)?;

                    log!(log::LITMUS, "generating final smt");
                    writeln!(&mut fd, "(assert (and {}))", negate_rf_assertion).map_err(internal_err)?;

                    let mut sexps = sexps.clone();

                    writeln!(&mut fd, "; Accessors").map_err(internal_err)?;
                    let mut accessor_sexps = Vec::new();
                    for (accessor_fn, (ty, accessors)) in memory_model_accessors {
                        log!(log::LITMUS, &format!("accessor function {}", &memory_model_symtab[*accessor_fn]));
                        let f = generate_accessor_function(
                            *accessor_fn,
                            *ty,
                            accessors,
                            &exec.smt_events,
                            &exec.types,
                            arch.shared_state,
                            &memory_model_symtab,
                            &mut sexps,
                        );
                        accessor_sexps.push(f);
                    }
                    write_sexps(&mut fd, &accessor_sexps, &sexps, &memory_model_symtab).map_err(internal_err)?;

                    writeln!(&mut fd, "; Memory Model").map_err(internal_err)?;
                    write_sexps(&mut fd, memory_model, &sexps, &memory_model_symtab).map_err(internal_err)?;

                    for (file, smt) in extra_smt {
                        writeln!(&mut fd, "; Extra SMT {}", file.as_str()).map_err(internal_err)?;
                        writeln!(&mut fd, "{}", smt.as_str()).map_err(internal_err)?
                    }

                    if let Some(tactic) = check_sat_using {
                        writeln!(&mut fd, "(check-sat-using {})", tactic).map_err(internal_err)?
                    } else {
                        writeln!(&mut fd, "(check-sat)").map_err(internal_err)?
                    }

                    if get_model {
                        writeln!(&mut fd, "(get-model)").map_err(internal_err)?
                    }
                    log!(log::LITMUS, &format!("finished generating {}", path.display()));
                }

                let mut z3_command = Command::new("z3");
                if let Some(secs) = opts.timeout {
                    z3_command.arg(format!("-T:{}", secs));
                }
                if let Some(mem) = opts.memory {
                    z3_command.arg(format!("-memory:{}", mem));
                }
                z3_command.arg(&path);

                let z3 = z3_command.output().map_err(internal_err)?;
                let z3_output = std::str::from_utf8(&z3.stdout).map_err(internal_err)?;

                log!(log::VERBOSE, &format!("solver took: {}ms", now.elapsed().as_millis()));

                if_logging!(log::LITMUS, {
                    let mut path = cache.as_ref().to_owned();
                    path.push(format!("isla_candidate_{}_{}_{}_model.smt2", uid, std::process::id(), tid));
                    let mut fd = File::create(&path).unwrap();
                    writeln!(&mut fd, "{}", z3_output).map_err(internal_err)?;
                    log!(log::LITMUS, &format!("output model written to {}", path.display()));
                });

                //if std::fs::remove_file(&path).is_err() {}

                if !opts.exhaustive {
                    break callback(exec, memory, all_addrs, translation_tables, footprints, z3_output)
                        .map_err(CallbackError::User);
                } else if let Some(model_buf) = z3_output.strip_prefix("sat") {
                    let mut event_names: Vec<&str> = exec.smt_events.iter().map(|ev| ev.name.as_ref()).collect();
                    event_names.push("IW");

                    let mut model = Model::<B>::parse(&event_names, model_buf).ok_or_else(|| {
                        CallbackError::Internal("Could not parse SMT output in exhaustive mode".to_string())
                    })?;

                    let rf = model.interpret_rel("rf", &event_names).map_err(|_| {
                        CallbackError::Internal("Could not interpret rf relation in exhaustive mode".to_string())
                    })?;

                    negate_rf_assertion += &format!(
                        " (or {})",
                        rf.iter().fold("false".to_string(), |res, (ev1, ev2)| {
                            res + &format!(" (not (rf {} {}))", ev1, ev2)
                        })
                    );

                    match callback(exec, memory, all_addrs, translation_tables, footprints, z3_output) {
                        Err(e) => break Err(CallbackError::User(e)),
                        Ok(()) => (),
                    }

                    first_run = false;
                } else if z3_output.starts_with("unsat") && !first_run {
                    break Ok(());
                } else {
                    break callback(exec, memory, all_addrs, translation_tables, footprints, z3_output)
                        .map_err(CallbackError::User);
                }
            }
        },
    )
}<|MERGE_RESOLUTION|>--- conflicted
+++ resolved
@@ -150,23 +150,6 @@
 ) -> Result<LitmusSetup<B>, LitmusRunError<E>>
 where
     B: BV,
-<<<<<<< HEAD
-=======
-    P: AsRef<Path>,
-    F: Sync
-        + Send
-        + Fn(
-            ThreadId,
-            &[&[Event<B>]],
-            &HashMap<B, Footprint>,
-            &HashMap<String, u64>,
-            &HashMap<u64, u64>,
-            &HashMap<String, (u64, &'static str)>,
-            &HashSet<u64>,
-            &Memory<B>,
-            &Exp<u64>,
-        ) -> Result<(), E>,
->>>>>>> 2d089cc2
     E: Send + std::fmt::Debug,
     F: Fn(&Event<B>) -> bool,
 {
@@ -180,7 +163,6 @@
 
     memory.add_concrete_region(isa_config.thread_base..isa_config.thread_top, HashMap::new());
 
-<<<<<<< HEAD
     let page_table_setup = if opts.armv8_page_tables {
         armv8_litmus_page_tables(&mut memory, litmus, isa_config).map_err(LitmusRunError::PageTableSetup)?
     } else {
@@ -190,6 +172,7 @@
             physical_addrs: litmus.symbolic_addrs.clone(),
             initial_physical_addrs: litmus.locations.clone(),
             tables: HashMap::new(),
+            maybe_mapped: HashSet::new(),
         }
     };
     let all_addrs = &page_table_setup.all_addrs;
@@ -204,19 +187,6 @@
             }
             Thread::IR(thread) => {
                 log!(log::VERBOSE, &format!("Thread {} @ IR {}", thread.name, shared_state.symtab.to_str(thread.call)))
-=======
-    let PageTableSetup { memory_checkpoint, all_addrs, physical_addrs, initial_physical_addrs, tables, maybe_mapped } =
-        if opts.armv8_page_tables {
-            armv8_litmus_page_tables(&mut memory, litmus, isa_config).map_err(LitmusRunError::PageTableSetup)?
-        } else {
-            PageTableSetup {
-                memory_checkpoint: Checkpoint::new(),
-                all_addrs: litmus.symbolic_addrs.clone(),
-                physical_addrs: litmus.symbolic_addrs.clone(),
-                initial_physical_addrs: litmus.locations.clone(),
-                tables: HashMap::new(),
-                maybe_mapped: HashSet::new(),
->>>>>>> 2d089cc2
             }
         }
     }
@@ -408,16 +378,9 @@
                         i,
                         &candidate,
                         &footprints,
-<<<<<<< HEAD
                         &page_table_setup.all_addrs,
                         &page_table_setup.initial_physical_addrs,
                         &page_table_setup.tables,
-=======
-                        &all_addrs,
-                        &initial_physical_addrs,
-                        &tables,
-                        &maybe_mapped,
->>>>>>> 2d089cc2
                         &memory,
                         &final_assertion,
                     ) {
@@ -546,7 +509,7 @@
                 )
                 .map_err(internal_err)?;
                 if let Some(keep_entire_translation) = opts.remove_uninteresting_translates {
-                    exec.remove_uninteresting_translates(maybe_mapped, memory, keep_entire_translation)
+                    exec.remove_uninteresting_translates(memory, keep_entire_translation)
                 }
                 if let Some(split_stages) = opts.merge_translations {
                     exec.merge_translations(split_stages, &mut memory_model_symtab)
